# -*- coding: utf-8 -*-
# 
# Base class for all computational kernels in Syncopy
# 
# Created: 2019-05-13 09:18:55
<<<<<<< HEAD
# Last modified by: Joscha Schmiedt [joscha.schmiedt@esi-frankfurt.de]
# Last modification time: <2019-09-06 16:34:52>
=======
# Last modified by: Stefan Fuertinger [stefan.fuertinger@esi-frankfurt.de]
# Last modification time: <2019-09-24 16:01:24>
>>>>>>> 3522292e

# Builtin/3rd party package imports
import os
import sys
import psutil
import h5py
import numpy as np
from abc import ABC, abstractmethod
from copy import copy
from numpy.lib.format import open_memmap
from tqdm import tqdm
if sys.platform == "win32":
    # tqdm breaks term colors on Windows - fix that (tqdm issue #446)
    import colorama
    colorama.deinit()
    colorama.init(strip=False)

# Local imports
from .parsers import get_defaults
from syncopy import __storage__, __dask__, __path__
from syncopy.shared.errors import SPYIOError, SPYValueError
if __dask__:
    import dask.distributed as dd
    import dask.bag as db

__all__ = []


class ComputationalRoutine(ABC):
    """Abstract class for encapsulating sequential/parallel algorithms

    A Syncopy compute kernel consists of a
    :class:`ComputationalRoutine`-subclass that binds a static
    :func:`computeFunction` and provides the class method
    :meth:`process_metadata`.

    Requirements for :meth:`computeFunction`:

    * First positional argument is a :class:`numpy.ndarray`, the keywords
      `chunkShape` and `noCompute` are supported
    * Returns a :class:`numpy.ndarray` if `noCompute` is `False` and expected 
      shape and numerical type of output array otherwise.

    Requirements for :class:`ComputationalRoutine`:

    * Child of :class:`ComputationalRoutine`, binds :func:`computeFunction`
      as static method
    * Provides class method :func:`process_data`

    For details on developing compute kernels for Syncopy, please refer
    to :doc:`../compute_kernels`.
    """

    # Placeholder: the actual workhorse
    @staticmethod
    def computeFunction(arr, *argv, chunkShape=None, noCompute=None, **kwargs):
        """Computational core routine

        Parameters
        ----------
        arr : :class:`numpy.ndarray`
           Numerical data from a single trial
        *argv : list
           Arbitrary list of positional arguments
        chunkShape : None or tuple
           Mandatory keyword. If not `None`, represents global block-size of
           processed trial.
        noCompute : None or bool
           Preprocessing flag. If `True`, do not perform actual calculation but
           instead return expected shape and :class:`numpy.dtype` of output
           array.
        **kwargs: dict
           Other keyword arguments.

        Returns
        -------
        out Shape : tuple, if ``noCompute == True``
           expected shape of output array
        outDtype : :class:`numpy.dtype`, if ``noCompute == True``
           expected numerical type of output array
        res : :class:`numpy.ndarray`, if ``noCompute == False``
           Result of processing input `arr`

        Notes
        -----
        This concrete method is a placeholder that is intended to be
        overloaded.

        See also
        --------
        ComputationalRoutine : Developer documentation: :doc:`../compute_kernels`.
        """
        return None

    def __init__(self, *argv, **kwargs):
        """
        Instantiate a :class:`ComputationalRoutine` subclass

        Parameters
        ----------
        *argv : list
           List of positional arguments passed on to :meth:`computeFunction`
        **kwargs : dict
           Keyword arguments passed on to :meth:`computeFunction`

        Returns
        -------
        obj : instance of :class:`ComputationalRoutine`-subclass
           Usable class instance for processing Syncopy data objects. 
        """

        # dict of default keyword values accepted by `computeFunction`
        self.defaultCfg = get_defaults(self.computeFunction)
        
        # dict of actual keyword argument values to `computeFunction` provided by user
        self.cfg = copy(self.defaultCfg)
        for key in set(self.cfg.keys()).intersection(kwargs.keys()):
            self.cfg[key] = kwargs[key]
            
        # tuple of positional arguments to `computeFunction` provided by user
        self.argv = argv
        
        # binary flag: if `True`, average across trials, do nothing otherwise
        self.keeptrials = None
        
        # acceptable total waiting time (in sec) for release/acquisition of sequential writing mutex
        self.timeout = None
        
        # full shape of final output dataset (all trials, all chunks, etc.)
        self.outputShape = None
        
        # numerical type of output dataset
        self.dtype = None
        
        # list of dicts encoding header info of raw binary input files (experimental!)
        self.hdr = None
        
        # list of trial numbers to process (either `data.trials` or `data._selection.trials`)
        self.trialList = None
        
        # list of index-tuples for extracting trial-chunks from input HDF5 dataset 
        # >>> MUST be ordered, no repetitions! <<<
        # indices are ABSOLUTE, i.e., wrt entire dataset, not just current trial!
        self.sourceLayout = None
        
        # list of index-tuples for re-ordering NumPy arrays extracted w/`self.sourceLayout` 
        # >>> can be unordered w/repetitions <<<
        # indices are RELATIVE, i.e., wrt current trial!
        self.sourceSelectors = None
        
        # list of index-tuples for storing trial-chunk result in output dataset 
        # >>> MUST be ordered, no repetitions! <<<
        # indices are ABSOLUTE, i.e., wrt entire dataset, not just current trial
        self.targetLayout = None
        
        # list of shape-tuples of trial-chunk results
        self.targetShapes = None
        
        # binary flag: if `True`, use fancy array indexing via `np.ix_` to extract 
        # data from input via `self.sourceLayout` + `self.sourceSelectors`; if `False`,
        # only use `self.sourceLayout` (selections ordered, no reps)
        self.useFancyIdx = None
        
        # integer, max. memory footprint of largest input array piece (in bytes)
        self.chunkMem = None
        
        # directory for storing source-HDF5 files making up virtual output dataset
        self.virtualDatasetDir = None
        
        # h5py layout encoding shape/geometry of file sources within virtual output dataset
        self.VirtualDatasetLayout = None
        
        # name of output dataset
        self.datasetName = None
        
        # tmp holding var for preserving original access mode of `data`
        self.dataMode = None
        
        # time (in seconds) b/w querying state of sequential writing mutex 
        # (until `self.timeout` is reached)
        self.sleepTime = 0.1

    def initialize(self, data, chan_per_worker=None, timeout=300, keeptrials=True):
        """
        Perform dry-run of calculation to determine output shape

        Parameters
        ----------
        data : syncopy data object
           Syncopy data object to be processed (has to be the same object 
           that is passed to :meth:`compute` for the actual calculation). 
        chan_per_worker : None or int
           Number of channels to be processed by each worker (only relevant in
           case of concurrent processing). If `chan_per_worker` is `None` (default) 
           by-trial parallelism is used, i.e., each worker processes 
           data corresponding to a full trial. If `chan_per_worker > 0`, trials 
           are split into channel-groups of size `chan_per_worker` (+ rest if the 
           number of channels is not divisible by `chan_per_worker` without 
           remainder) and workers are assigned by-trial channel-groups for 
           processing. 
        timeout : int
           Number of seconds to wait for saving-mutex to be acquired (only 
           relevant in case of concurrent processing in combination with 
           sequential writing of results)
        keeptrials : bool
            Flag indicating whether to return individual trials or average
        
        Returns
        -------
        Nothing : None
        
        Notes
        -----
        This class method **has** to be called prior to performing the actual
        computation realized in :meth:`computeFunction`. 

        See also
        --------
        compute : core routine performing the actual computation
        """
        
        # First store `keeptrial` keyword value (important for output shapes below)
        self.keeptrials = keeptrials
        
        # Determine if data-selection was provided; if so, extract trials and check
        # whether selection requires fancy array indexing
        if data._selection is not None:
            self.trialList = data._selection.trials
            self.useFancyIdx = data._selection._useFancy
        else:
            self.trialList = list(range(len(data.trials)))
            self.useFancyIdx = False
        
        # Prepare dryrun arguments and determine geometry of trials in output
        dryRunKwargs = copy(self.cfg)
        dryRunKwargs["noCompute"] = True
        chk_list = []
        dtp_list = []
        trials = []
        for tk in self.trialList:
            trial = data._preview_trial(tk)
            chunkShape, dtype = self.computeFunction(trial, 
                                                     *self.argv, 
                                                     **dryRunKwargs)
            chk_list.append(list(chunkShape))
            dtp_list.append(dtype)
            trials.append(trial)
            
        # The aggregate shape is computed as max across all chunks                    
        chk_arr = np.array(chk_list)
        if np.unique(chk_arr[:, 0]).size > 1 and not self.keeptrials:
            err = "Averaging trials of unequal lengths in output currently not supported!"
            raise NotImplementedError(err)
        if np.any([dtp_list[0] != dtp for dtp in dtp_list]):
            lgl = "unique output dtype"
            act = "{} different output dtypes".format(np.unique(dtp_list).size)
            raise SPYValueError(legal=lgl, varname="dtype", actual=act)
        chunkShape = tuple(chk_arr.max(axis=0))
        self.outputShape = (chk_arr[:, 0].sum(),) + chunkShape[1:]
        self.cfg["chunkShape"] = chunkShape
        self.dtype = np.dtype(dtp_list[0])

        # Ensure channel parallelization can be done at all
        if chan_per_worker is not None and "channel" not in data.dimord:
            print("Syncopy core - compute: WARNING >> input object does not " +\
                  "contain `channel` dimension for parallelization! <<")
            chan_per_worker = None
        if chan_per_worker is not None and self.keeptrials is False:
            print("Syncopy core - compute: WARNING >> trial-averaging does not " +\
                  "support channel-block parallelization! <<")
            chan_per_worker = None
        if data._selection is not None:
            if chan_per_worker is not None and data._selection.channel != slice(None, None, 1):
                print("Syncopy core - compute: WARNING >>> channel selection and " +\
                      "simultaneous channel-block parallelization not yet supported! <<<")
                chan_per_worker = None
            
        # Allocate control variables
        trial = trials[0]
        chunkShape0 = chk_arr[0, :]
        lyt = [slice(0, stop) for stop in chunkShape0]
        sourceLayout = []
        targetLayout = []
        targetShapes = []

        # If parallelization across channels is requested the first trial is 
        # split up into several chunks that need to be processed/allocated
        if chan_per_worker is not None:

            # Set up channel-chunking
            nChannels = data.channel.size
            rem = int(nChannels % chan_per_worker)
            n_blocks = [chan_per_worker] * int(nChannels//chan_per_worker) + [rem] * int(rem > 0)        
            inchanidx = data.dimord.index("channel")
            
            # Perform dry-run w/first channel-block of first trial to identify 
            # changes in output shape w.r.t. full-trial output (`chunkShape`)
            shp = list(trial.shape)
            idx = list(trial.idx)
            shp[inchanidx] = n_blocks[0]
            idx[inchanidx] = slice(0, n_blocks[0])
            trial.shape = tuple(shp)
            trial.idx = tuple(idx)
            res, _ = self.computeFunction(trial, *self.argv, **dryRunKwargs)
            outchan = [dim for dim in res if dim not in chunkShape0]
            if len(outchan) != 1:
                lgl = "exactly one output dimension to scale w/channel count"
                act = "{0:d} dimensions affected by varying channel count".format(len(outchan))
                raise SPYValueError(legal=lgl, varname="chan_per_worker", actual=act)
            outchanidx = res.index(outchan[0])            
            
            # Get output chunks and grid indices for first trial
            chanstack = 0
            blockstack = 0
            for block in n_blocks:
                shp = list(trial.shape)
                idx = list(trial.idx)
                shp[inchanidx] = block
                idx[inchanidx] = slice(blockstack, blockstack + block)
                trial.shape = tuple(shp)
                trial.idx = tuple(idx)
                res, _ = self.computeFunction(trial, *self.argv, **dryRunKwargs)
                lyt[outchanidx] = slice(chanstack, chanstack + res[outchanidx])
                targetLayout.append(tuple(lyt))
                targetShapes.append(tuple([slc.stop - slc.start for slc in lyt]))
                sourceLayout.append(trial.idx)
                chanstack += res[outchanidx]
                blockstack += block

        # Simple: consume all channels simultaneously, i.e., just take the entire trial
        else:
            targetLayout.append(tuple(lyt))
            targetShapes.append(chunkShape0)
            sourceLayout.append(trial.idx)
            
        # Construct dimensional layout of output
        stacking = targetLayout[0][0].stop
        for tk in range(1, len(self.trialList)):
            trial = trials[tk]
            chkshp, _ = self.computeFunction(trial, *self.argv, **dryRunKwargs)
            lyt = [slice(0, stop) for stop in chkshp]
            lyt[0] = slice(stacking, stacking + chkshp[0])
            stacking += chkshp[0]
            if chan_per_worker is None:
                targetLayout.append(tuple(lyt))
                targetShapes.append(tuple([slc.stop - slc.start for slc in lyt]))
                sourceLayout.append(trial.idx)
            else:
                chanstack = 0
                blockstack = 0
                for block in n_blocks:
                    shp = list(trial.shape)
                    idx = list(trial.idx)
                    shp[inchanidx] = block
                    idx[inchanidx] = slice(blockstack, blockstack + block)
                    trial.shape = tuple(shp)
                    trial.idx = tuple(idx)
                    res, _ = self.computeFunction(trial, *self.argv, **dryRunKwargs) # FauxTrial
                    lyt[outchanidx] = slice(chanstack, chanstack + res[outchanidx])
                    targetLayout.append(tuple(lyt))
                    targetShapes.append(tuple([slc.stop - slc.start for slc in lyt]))
                    sourceLayout.append(trial.idx)
                    chanstack += res[outchanidx]
                    blockstack += block
                    
        # If the determined source layout contains unordered lists and/or index 
        # repetitions, set `self.useFancyIdx` to `True` and prepare a separate
        # `sourceSelectors` list that is used in addition to `sourceLayout` for 
        # data extraction. 
        # In this case `sourceLayout` uses ABSOLUTE indices (indices wrt to size 
        # of ENTIRE DATASET) that are SORTED W/O REPS to extract a NumPy array 
        # of appropriate size from HDF5. 
        # Then `sourceLayout` uses RELATIVE indices (indices wrt to size of CURRENT 
        # TRIAL) that can be UNSORTED W/REPS to actually perform the requested 
        # selection on the NumPy array extracted w/`sourceLayout`. 
        for grd in sourceLayout:
            if any([np.diff(sel).min() <= 0 if isinstance(sel, list) else False for sel in grd]):
                self.useFancyIdx = True 
                break
        if self.useFancyIdx:
            sourceSelectors = []
            for gk, grd in enumerate(sourceLayout):
                ingrid = list(grd)
                sigrid = []
                for sk, sel in enumerate(grd):
                    if isinstance(sel, list):
                        selarr = np.array(sel, dtype=np.intp)
                    else: # sel is a slice
                        selarr = np.array(list(range(sel.start, sel.stop)), dtype=np.intp)
                    sigrid.append(np.array(selarr) - selarr.min())
                    ingrid[sk] = slice(selarr.min(), selarr.max() + 1, 1)
                sourceSelectors.append(tuple(sigrid))
                sourceLayout[gk] = tuple(ingrid)
        else:
            sourceSelectors = [Ellipsis] * len(sourceLayout)
            
        # Store determined shapes and grid layout
        self.sourceLayout = sourceLayout
        self.sourceSelectors = sourceSelectors
        self.targetLayout = targetLayout
        self.targetShapes = targetShapes
        
        # Compute max. memory footprint of chunks
        if chan_per_worker is None:
            self.chunkMem = np.prod(self.cfg["chunkShape"]) * self.dtype.itemsize
        else:
            self.chunkMem = max([np.prod(shp) for shp in self.targetShapes]) * self.dtype.itemsize
        
        # Get data access mode (only relevant for parallel reading access)
        self.dataMode = data.mode
        
        # Save timeout interval setting
        self.timeout = timeout

    def compute(self, data, out, parallel=False, parallel_store=None,
                method=None, mem_thresh=0.5, log_dict=None):
        """
        Central management and processing method

        Parameters
        ----------
        data : syncopy data object
           Syncopy data object to be processed (has to be the same object
           that was used by :meth:`initialize` in the pre-calculation 
           dry-run). 
        out : syncopy data object
           Empty object for holding results
        parallel : bool
           If `True`, processing is performed in parallel (i.e., 
           :meth:`computeFunction` is executed concurrently across trials). 
           If `parallel` is `False`, :meth:`computeFunction` is executed 
           consecutively trial after trial (i.e., the calculation realized
           in :meth:`computeFunction` is performed sequentially). 
        parallel_store : None or bool
           Flag controlling saving mechanism. If `None`,
           ``parallel_store = parallel``, i.e., the compute-paradigm 
           dictates the employed writing method. Thus, in case of parallel
           processing, results are written in a fully concurrent
           manner (each worker saves its own local result segment on disk as 
           soon as it is done with its part of the computation). If `parallel_store`
           is `False` and `parallel` is `True` the processing result is saved 
           sequentially using a mutex. If both `parallel` and `parallel_store`
           are `False` standard single-process HDF5 writing is employed for
           saving the result of the (sequential) computation. 
        method : None or str
           If `None` the predefined methods :meth:`compute_parallel` or
           :meth:`compute_sequential` are used to control the actual computation
           (specifically, calling :meth:`computeFunction`) depending on whether
           `parallel` is `True` or `False`, respectively. If `method` is a 
           string, it has to specify the name of an alternative (provided) 
           class method that is invoked using `getattr`.
        mem_thresh : float
           Fraction of available memory required to perform computation. By
           default, the largest single trial result must not occupy more than
           50% (``mem_thresh = 0.5``) of available single-machine or worker
           memory (if `parallel` is `False` or `True`, respectively).
        log_dict : None or dict
           If `None`, the `cfg` and `log` properties of `out` are populated
           with the employed keyword arguments used in :meth:`computeFunction`. 
           Otherwise, `out`'s `cfg` and `log` properties are filled  with 
           items taken from `log_dict`. 
        
        Returns
        -------
        Nothing : None
           The result of the computation is available in `out` once 
           :meth:`compute` terminated successfully. 

        Notes
        -----
        This routine calls several other class methods to perform all necessary
        pre- and post-processing steps in a fully automatic manner without
        requiring any user-input. Specifically, the following class methods
        are invoked consecutively (in the given order):
        
        1. :meth:`preallocate_output` allocates a (virtual) HDF5 dataset 
           of appropriate dimension for storing the result
        2. :meth:`compute_parallel` (or :meth:`compute_sequential`) performs
           the actual computation via concurrently (or sequentially) calling
           :meth:`computeFunction`
        3. :meth:`process_metadata` attaches all relevant meta-information to
           the result `out` after successful termination of the calculation
        4. :meth:`write_log` stores employed input arguments in `out.cfg`
           and `out.log` to reproduce all relevant computational steps that 
           generated `out`. 
        
        See also
        --------
        initialize : pre-calculation preparations
        preallocate_output : storage provisioning
        compute_parallel : concurrent computation using :meth:`computeFunction`
        compute_sequential : sequential computation using :meth:`computeFunction`
        process_metadata : management of meta-information
        write_log : log-entry organization
        """

        # By default, use VDS storage for parallel computing
        if parallel_store is None:
            parallel_store = parallel
            
        # Do not spill trials on disk if they're supposed to be removed anyway
        if parallel_store and not self.keeptrials:
            print("Syncopy core - compute: WARNING >> trial-averaging only " +\
                  "supports sequential writing! <<")
            parallel_store = False

        # Concurrent processing requires some additional prep-work...
        if parallel:

            # First and foremost, make sure a dask client is accessible
            try:
                client = dd.get_client()
            except ValueError as exc:
                msg = "parallel computing client: {}"
                raise SPYIOError(msg.format(exc.args[0]))

            # Check if trials actually fit into memory before we start computation
            wrk_size = max(wrkr.memory_limit for wrkr in client.cluster.workers.values())
            if self.chunkMem >= mem_thresh * wrk_size:
                self.chunkMem /= 1024**3
                wrk_size /= 1024**3
                msg = "Single-trial result sizes ({0:2.2f} GB) larger than available " +\
                      "worker memory ({1:2.2f} GB) currently not supported"
                raise NotImplementedError(msg.format(self.chunkMem, wrk_size))

            # In some cases distributed dask workers suffer from spontaneous
            # dementia and forget the `sys.path` of their parent process. Fun!
            def init_syncopy(dask_worker):
                spy_path = os.path.abspath(os.path.split(__path__[0])[0])
                if spy_path not in sys.path:
                    sys.path.insert(0, spy_path)
            client = dd.get_client()
            client.register_worker_callbacks(init_syncopy)

        # For sequential processing, just ensure enough memory is available
        else:
            mem_size = psutil.virtual_memory().available
            if self.chunkMem >= mem_thresh * mem_size:
                self.chunkMem /= 1024**3
                mem_size /= 1024**3
                msg = "Single-trial result sizes ({0:2.2f} GB) larger than available " +\
                      "memory ({1:2.2f} GB) currently not supported"
                raise NotImplementedError(msg.format(self.chunkMem, mem_size))

        # Create HDF5 dataset of appropriate dimension
        self.preallocate_output(out, parallel_store=parallel_store)
        
        # The `method` keyword can be used to override the `parallel` flag
        if method is None:
            if parallel:
                computeMethod = self.compute_parallel
            else:
                computeMethod = self.compute_sequential
        else:
            computeMethod = getattr(self, "compute_" + method, None)

        # Ensure `data` is openend read-only to permit (potentially concurrent) 
        # reading access to backing device on disk
        data.mode = "r"
        
        # Take care of `VirtualData` objects 
        self.hdr = getattr(data, "hdr", None)
            
        # Perform actual computation
        computeMethod(data, out)

        # Reset data access mode
        data.mode = self.dataMode
        
        # Attach computed results to output object
        out.data = h5py.File(out.filename, mode="r+")[self.datasetName]

        # Store meta-data, write log and get outta here
        self.process_metadata(data, out)
        self.write_log(data, out, log_dict)

    def preallocate_output(self, out, parallel_store=False):
        """
        Storage allocation and provisioning

        Parameters
        ----------
        out : syncopy data object
           Empty object for holding results
        parallel_store : bool
           If `True`, a directory for virtual source containers is created 
           in Syncopy's temporary on-disk storage (defined by `syncopy.__storage__`). 
           Otherwise, a dataset of appropriate type and shape is allocated 
           in a new regular HDF5 file created inside Syncopy's temporary 
           storage folder. 

        Returns
        -------
        Nothing : None

        See also
        --------
        compute : management routine controlling memory pre-allocation
        """

        # Set name of target HDF5 dataset in output object
        self.datasetName = "data"

        # In case parallel writing via VDS storage is requested, prepare
        # directory for by-chunk HDF5 containers and construct virutal HDF layout
        if parallel_store:
            vdsdir = os.path.splitext(os.path.basename(out.filename))[0]
            self.virtualDatasetDir = os.path.join(__storage__, vdsdir)
            os.mkdir(self.virtualDatasetDir)
            
            layout = h5py.VirtualLayout(shape=self.outputShape, dtype=self.dtype)
            for k, idx in enumerate(self.targetLayout):
                fname = os.path.join(self.virtualDatasetDir, "{0:d}.h5".format(k))
                layout[idx] = h5py.VirtualSource(fname, "chk", shape=self.targetShapes[k])
            self.VirtualDatasetLayout = layout

        # Create regular HDF5 dataset for sequential writing
        else:
            
            # The shape of the target depends on trial-averaging
            if not self.keeptrials:
                shp = self.cfg["chunkShape"]
            else:
                shp = self.outputShape
            with h5py.File(out.filename, mode="w") as h5f:
                h5f.create_dataset(name=self.datasetName,
                                   dtype=self.dtype, shape=shp)

    def compute_parallel(self, data, out):
        """
        Concurrent computing kernel

        Parameters
        ----------
        data : syncopy data object
           Syncopy data object to be processed
        out : syncopy data object
           Empty object for holding results

        Returns
        -------
        Nothing : None

        Notes
        -----
        This method mereley acts as a concurrent wrapper for :meth:`computeFunction`
        by passing along all necessary information for parallel execution and 
        storage of results using a dask bag of dictionaries. The actual reading
        of source data and writing of results is managed by the decorator 
        :func:`syncopy.shared.parsers.unwrap_io`. Note that this routine first 
        builds an entire parallel instruction tree and only kicks off execution 
        on the cluster at the very end of the calculation command assembly. 

        See also
        --------
        compute : management routine invoking parallel/sequential compute kernels
        compute_sequential : serial processing counterpart of this method
        """
        
        # Prepare to write chunks concurrently
        if self.virtualDatasetDir is not None:
            outfilename = os.path.join(self.virtualDatasetDir, "{0:d}.h5")
            outdsetname = "chk"
            lock = None
            waitcount = None

        # Write chunks sequentially            
        else:
            outfilename = out.filename
            outdsetname = self.datasetName
            lock = dd.lock.Lock(name='writer_lock')
            waitcount = int(np.round(self.timeout/self.sleepTime))    
            
        # Construct a dask bag with all necessary components for parallelization
        bag = db.from_sequence([{"hdr": self.hdr,
                                 "keeptrials": self.keeptrials, 
                                 "infile": data.filename,
                                 "indset": data.data.name,
                                 "ingrid": self.sourceLayout[chk],
                                 "sigrid": self.sourceSelectors[chk],
                                 "fancy": self.useFancyIdx,
                                 "vdsdir": self.virtualDatasetDir,
                                 "outfile": outfilename.format(chk),
                                 "outdset": outdsetname,
                                 "outgrid": self.targetLayout[chk],
                                 "lock": lock,
                                 "sleeptime": self.sleepTime,
                                 "waitcount": waitcount} for chk in range(len(self.sourceLayout))]) 
        
        # Map all components (channel-trial-blocks) onto `computeFunction`
        results = bag.map(self.computeFunction, *self.argv, **self.cfg)
        
        # Make sure that all futures are executed (i.e., data is actually written)
        futures = dd.client.futures_of(results.persist())
        dd.progress(futures)
            
        # When writing concurrently, now's the time to finally create the virtual dataset
        if self.virtualDatasetDir is not None:
            with h5py.File(out.filename, mode="w") as h5f:
                h5f.create_virtual_dataset(self.datasetName, self.VirtualDatasetLayout)
                
        # If trial-averaging was requested, normalize computed sum to get mean
        if not self.keeptrials:
            with h5py.File(out.filename, mode="r+") as h5f:
                h5f[self.datasetName][()] /= len(self.trialList)
                h5f.flush()
        
        return 
        
    def compute_sequential(self, data, out):
        """
        Sequential computing kernel
        
        Parameters
        ----------
        data : syncopy data object
           Syncopy data object to be processed
        out : syncopy data object
           Empty object for holding results

        Returns
        -------
        Nothing : None
        
        Notes
        -----
        This method most closely reflects classic iterative process execution:
        trials in `data` are passed sequentially to :meth:`computeFunction`,
        results are stored consecutively in a regular HDF5 dataset (that was 
        pre-allocated by :meth:`preallocate_output`). Since the calculation result 
        is immediately stored on disk, propagation of arrays across routines
        is avoided and memory usage is kept to a minimum. 

        See also
        --------
        compute : management routine invoking parallel/sequential compute kernels
        compute_parallel : concurrent processing counterpart of this method
        """
        
        # Initialize on-disk backing device (either HDF5 file or memmap)
        if self.hdr is None:
            try:
                source = h5py.File(data.filename, mode="r")[data.data.name]
                isHDF = True
            except OSError:
                source = open_memmap(data.filename, mode="c")
                isHDF = False
            except Exception as exc:
                raise exc
            
        # Iterate over (selected) trials and write directly to target HDF5 dataset
        with h5py.File(out.filename, "r+") as h5fout:
            target = h5fout[self.datasetName]
            
            for nblock in tqdm(range(len(self.trialList))):

                # Extract respective indexing tuples from constructed lists                
                ingrid = self.sourceLayout[nblock]
                sigrid = self.sourceSelectors[nblock]
                outgrid = self.targetLayout[nblock]

                # Get source data as NumPy array
                if self.hdr is None:
                    if isHDF:
                        if self.useFancyIdx:
                            arr = np.array(source[tuple(ingrid)])[np.ix_(*sigrid)]
                        else:
                            arr = np.array(source[tuple(ingrid)])
                    else:
                        if self.useFancyIdx:
                            arr = source[np.ix_(*ingrid)]
                        else:
                            arr = np.array(source[ingrid])
                    source.flush()
                else:
                    idx = ingrid
                    if self.useFancyIdx:
                        idx = np.ix_(*ingrid)
                    stacks = []
                    for fk, fname in enumerate(data.filename):
                        stacks.append(np.memmap(fname, offset=int(self.hdr[fk]["length"]),
                                                mode="r", dtype=self.hdr[fk]["dtype"],
                                                shape=(self.hdr[fk]["M"], self.hdr[fk]["N"]))[idx])
                    arr = np.vstack(stacks)[ingrid]

                # Perform computation
                res = self.computeFunction(arr, *self.argv, **self.cfg)
                    
                # Either write result to `outgrid` location in `target` or add it up
                if self.keeptrials:
                    target[outgrid] = res
                else:
                    target[()] = np.nansum([target, res], axis=0)
                
                # Flush every iteration to avoid memory leakage
                h5fout.flush()

            # If trial-averaging was requested, normalize computed sum to get mean
            if not self.keeptrials:
                target[()] /= len(self.trialList)

        # If source was HDF5 file, close it to prevent access errors
        if isHDF:
            source.file.close()    
            
        return

    def write_log(self, data, out, log_dict=None):
        """
        Processing of output log

        Parameters
        ----------
        data : syncopy data object
           Syncopy data object that has been processed
        out : syncopy data object
           Syncopy data object holding calculation results
        log_dict : None or dict
           If `None`, the `cfg` and `log` properties of `out` are populated
           with the employed keyword arguments used in :meth:`computeFunction`. 
           Otherwise, `out`'s `cfg` and `log` properties are filled  with 
           items taken from `log_dict`. 
        
        Returns
        -------
        Nothing : None
 
        See also
        --------
        process_metadata : Management of meta-information
        """

        # Copy log from source object and write header
        out._log = str(data._log) + out._log
        logHead = "computed {name:s} with settings\n".format(name=self.computeFunction.__name__)

        # Either use `computeFunction`'s keywords (sans implementation-specific
        # stuff) or rely on provided `log_dict` dictionary for logging/`cfg`
        if log_dict is None:
            cfg = dict(self.cfg)
            for key in ["noCompute", "chunkShape"]:
                cfg.pop(key)
        else:
            cfg = log_dict

        # Write log and set `cfg` prop of `out`
        logOpts = ""
        for k, v in cfg.items():
            logOpts += "\t{key:s} = {value:s}\n".format(key=k,
                                                        value=str(v) if len(str(v)) < 80
                                                        else str(v)[:30] + ", ..., " + str(v)[-30:])
        out.log = logHead + logOpts
        out.cfg = cfg

    @abstractmethod
    def process_metadata(self, data, out):
        """
        Meta-information manager

        Parameters
        ----------
        data : syncopy data object
           Syncopy data object that has been processed
        out : syncopy data object
           Syncopy data object holding calculation results

        Returns
        -------
        Nothing : None

        Notes
        -----
        This routine is an abstract method and is thus intended to be overloaded. 
        Consult the developer documentation (:doc:`../compute_kernels`) for 
        further details. 

        See also
        --------
        write_log : Logging of calculation parameters
        """
        pass<|MERGE_RESOLUTION|>--- conflicted
+++ resolved
@@ -3,13 +3,8 @@
 # Base class for all computational kernels in Syncopy
 # 
 # Created: 2019-05-13 09:18:55
-<<<<<<< HEAD
-# Last modified by: Joscha Schmiedt [joscha.schmiedt@esi-frankfurt.de]
-# Last modification time: <2019-09-06 16:34:52>
-=======
 # Last modified by: Stefan Fuertinger [stefan.fuertinger@esi-frankfurt.de]
-# Last modification time: <2019-09-24 16:01:24>
->>>>>>> 3522292e
+# Last modification time: <2019-09-25 13:12:19>
 
 # Builtin/3rd party package imports
 import os
