# -*- coding: utf-8 -*-
#
# Test proper functionality of Syncopy's `ContinuousData` class + subclasses
#

# Builtin/3rd party package imports
import os
import tempfile
import time
import pytest
import random
import numbers
import numpy as np
import h5py
import dask.distributed as dd

# Local imports
import syncopy as spy
from syncopy.datatype import AnalogData, SpectralData, CrossSpectralData, TimeLockData, padding
from syncopy.io import save, load
from syncopy.datatype.base_data import Selector
from syncopy.datatype.methods.selectdata import selectdata
from syncopy.shared.errors import SPYValueError, SPYTypeError
from syncopy.shared.tools import StructDict
from syncopy.tests.misc import flush_local_cluster, generate_artificial_data, construct_spy_filename
<<<<<<< HEAD
=======
from syncopy.tests import helpers
from syncopy import __acme__
if __acme__:
    import dask.distributed as dd
>>>>>>> 185460c8

# Construct decorators for skipping certain tests
skip_legacy = pytest.mark.skipif(True, reason="code not used atm")

# Collect all supported binary arithmetic operators
arithmetics = [lambda x, y: x + y,
               lambda x, y: x - y,
               lambda x, y: x * y,
               lambda x, y: x / y,
               lambda x, y: x ** y]

# Module-wide set of testing selections
trialSelections = [
    "all",  # enforce below selections in all trials of `dummy`
    [3, 1, 2]  # minimally unordered
]
chanSelections = [
    ["channel03", "channel01", "channel01", "channel02"],  # string selection w/repetition + unordered
    [4, 2, 2, 5, 5],   # repetition + unordered
    range(5, 8),  # narrow range
    slice(-2, None),  # negative-start slice
    "channel02",  # str selection
    1  # scalar selection
]
toiSelections = [
    "all",  # non-type-conform string
    0.6,  # single inexact match
    [-0.2, 0.6, 0.9, 1.1, 1.3, 1.6, 1.8, 2.2, 2.45, 3.]  # unordered, inexact, repetions
]
toilimSelections = [
    [0.5, 1.5],  # regular range
    [1.5, 2.0],  # minimal range (just two-time points)
    [1.0, np.inf]  # unbounded from above
]
foiSelections = [
    "all",  # non-type-conform string
    2.6,  # single inexact match
    [1.1, 1.9, 2.1, 3.9, 9.2, 11.8, 12.9, 5.1, 13.8]  # unordered, inexact, repetions
]
foilimSelections = [
    [2, 11],  # regular range
    [1, 2.0],  # minimal range (just two-time points)
    [1.0, np.inf]  # unbounded from above
]
taperSelections = [
    ["TestTaper_03", "TestTaper_01", "TestTaper_01", "TestTaper_02"],  # string selection w/repetition + unordered
    "TestTaper_03",  # singe str
    0,  # scalar selection
    [0, 1, 1, 2, 3],  # preserve repetition, don't convert to slice
    range(2, 5),  # narrow range
    slice(0, 5, 2),  # slice w/non-unitary step-size
]
timeSelections = list(zip(["toi"] * len(toiSelections), toiSelections)) \
    + list(zip(["toilim"] * len(toilimSelections), toilimSelections))
freqSelections = list(zip(["foi"] * len(foiSelections), foiSelections)) \
    + list(zip(["foilim"] * len(foilimSelections), foilimSelections))


# Local helper function for performing basic arithmetic tests
def _base_op_tests(dummy, ymmud, dummy2, ymmud2, dummyC, operation):

    dummyArr = 2 * np.ones((dummy.trials[0].shape))
    ymmudArr = 2 * np.ones((ymmud.trials[0].shape))
    scalarOperands = [2, np.pi]
    dummyOperands = [dummyArr, dummyArr.tolist()]
    ymmudOperands = [ymmudArr, ymmudArr.tolist()]

    # Ensure trial counts are properly vetted
    dummy2.selectdata(trials=0, inplace=True)
    with pytest.raises(SPYValueError) as spyval:
        operation(dummy, dummy2)
        assert "Syncopy object with same number of trials (selected)" in str(spyval.value)
    dummy2.selection = None

    # Scalar algebra must be commutative (except for pow)
    for operand in scalarOperands:
        result = operation(dummy, operand)  # perform operation from right
        for tk, trl in enumerate(result.trials):
            assert np.array_equal(trl, operation(dummy.trials[tk], operand))
        # Don't try to compute `2 ** data``
        if operation(2, 3) != 8:
            result2 = operation(operand, dummy)  # perform operation from left
            assert np.array_equal(result2.data, result.data)

        # Same as above, but swapped `dimord`
        result = operation(ymmud, operand)
        for tk, trl in enumerate(result.trials):
            assert np.array_equal(trl, operation(ymmud.trials[tk], operand))
        if operation(2, 3) != 8:
            result2 = operation(operand, ymmud)
            assert np.array_equal(result2.data, result.data)

    # Careful: NumPy tries to avoid failure by broadcasting; instead of relying
    # on an existing `__radd__` method, it performs arithmetic component-wise, i.e.,
    # ``np.ones((3,3)) + data`` performs ``1 + data`` nine times, so don't
    # test for left/right arithmetics...
    for operand in dummyOperands:
        result = operation(dummy, operand)
        for tk, trl in enumerate(result.trials):
            assert np.array_equal(trl, operation(dummy.trials[tk], operand))
    for operand in ymmudOperands:
        result = operation(ymmud, operand)
        for tk, trl in enumerate(result.trials):
            assert np.array_equal(trl, operation(ymmud.trials[tk], operand))

    # Ensure erroneous object type-casting is prevented
    if dummyC is not None:
        with pytest.raises(SPYTypeError) as spytyp:
            operation(dummy, dummyC)
            assert "Syncopy data object of same numerical type (real/complex)" in str(spytyp.value)

    # Most severe safety hazard: throw two objects at each other (with regular and
    # swapped dimord)
    result = operation(dummy, dummy2)
    for tk, trl in enumerate(result.trials):
        assert np.array_equal(trl, operation(dummy.trials[tk], dummy2.trials[tk]))
    result = operation(ymmud, ymmud2)
    for tk, trl in enumerate(result.trials):
        assert np.array_equal(trl, operation(ymmud.trials[tk], ymmud2.trials[tk]))


def _selection_op_tests(dummy, ymmud, dummy2, ymmud2, kwdict, operation):

    # Perform in-place selection and construct array based on new subset
    selected = dummy.selectdata(**kwdict)
    dummy.selectdata(inplace=True, **kwdict)
    arr = 2 * np.ones((selected.trials[0].shape), dtype=np.intp)
    for operand in [np.pi, arr]:
        result = operation(dummy, operand)
        for tk, trl in enumerate(result.trials):
            assert np.array_equal(trl, operation(selected.trials[tk], operand))

    # Most most complicated: subset selection present in base object
    # and operand thrown at it: only attempt to do this if the selection
    # is "well-behaved", i.e., is ordered and does not contain repetitions
    # The operator code checks for this, so catch the corresponding
    # `SpyValueError` and only attempt to test if coast is clear
    dummy2.selectdata(inplace=True, **kwdict)
    try:
        result = operation(dummy, dummy2)
        cleanSelection = True
    except SPYValueError:
        cleanSelection = False
    if cleanSelection:
        for tk, trl in enumerate(result.trials):
            assert np.array_equal(trl, operation(selected.trials[tk],
                                                 selected.trials[tk]))
        selected = ymmud.selectdata(**kwdict)
        ymmud.selectdata(inplace=True, **kwdict)
        ymmud2.selectdata(inplace=True, **kwdict)
        result = operation(ymmud, ymmud2)
        for tk, trl in enumerate(result.trials):
            assert np.array_equal(trl, operation(selected.trials[tk],
                                                 selected.trials[tk]))

    # Very important: clear manually set selections for next iteration
    dummy.selection = None
    dummy2.selection = None
    ymmud.selection = None
    ymmud2.selection = None


class TestAnalogData():

    # Allocate test-dataset
    nc = 10
    ns = 30
    data = np.arange(1, nc * ns + 1, dtype="float").reshape(ns, nc)
    trl = np.vstack([np.arange(0, ns, 5),
                     np.arange(5, ns + 5, 5),
                     np.ones((int(ns / 5), )),
                     np.ones((int(ns / 5), )) * np.pi]).T
    samplerate = 2.0

    def test_empty(self):
        dummy = AnalogData()
        assert len(dummy.cfg) == 0
        assert dummy.dimord is None
        for attr in ["channel", "data", "sampleinfo", "trialinfo"]:
            assert getattr(dummy, attr) is None
        with pytest.raises(SPYTypeError):
            AnalogData({})

    def test_nparray(self):
        dummy = AnalogData(data=self.data)
        assert dummy.dimord == AnalogData._defaultDimord
        assert dummy.channel.size == self.nc
        assert (dummy.sampleinfo == [0, self.ns]).min()
        assert dummy.trialinfo.shape == (1, 0)
        assert np.array_equal(dummy.data, self.data)

        # wrong shape for data-type
        with pytest.raises(SPYValueError):
            AnalogData(np.ones((3,)))

    def test_trialretrieval(self):
        # test ``_get_trial`` with NumPy array: regular order
        dummy = AnalogData(data=self.data, trialdefinition=self.trl)
        for trlno, start in enumerate(range(0, self.ns, 5)):
            trl_ref = self.data[start:start + 5, :]
            assert np.array_equal(dummy._get_trial(trlno), trl_ref)

        # test ``_get_trial`` with NumPy array: swapped dimensions
        dummy = AnalogData(self.data.T, trialdefinition=self.trl,
                           dimord=["channel", "time"])
        for trlno, start in enumerate(range(0, self.ns, 5)):
            trl_ref = self.data.T[:, start:start + 5]
            assert np.array_equal(dummy._get_trial(trlno), trl_ref)

        del dummy

    def test_saveload(self):
        with tempfile.TemporaryDirectory() as tdir:
            fname = os.path.join(tdir, "dummy")

            # basic but most important: ensure object integrity is preserved
            checkAttr = ["channel", "data", "dimord", "sampleinfo", "samplerate", "trialinfo"]
            dummy = AnalogData(data=self.data, samplerate=1000)
            dummy.save(fname)
            filename = construct_spy_filename(fname, dummy)
            # NOTE: We removed support for loading data via the constructor
            # dummy2 = AnalogData(filename)
            # for attr in checkAttr:
            #     assert np.array_equal(getattr(dummy, attr), getattr(dummy2, attr))
            dummy3 = load(fname)
            for attr in checkAttr:
                assert np.array_equal(getattr(dummy3, attr), getattr(dummy, attr))
            save(dummy3, container=os.path.join(tdir, "ymmud"))
            dummy4 = load(os.path.join(tdir, "ymmud"))
            for attr in checkAttr:
                assert np.array_equal(getattr(dummy4, attr), getattr(dummy, attr))
            del dummy, dummy3, dummy4  # avoid PermissionError in Windows

            # ensure trialdefinition is saved and loaded correctly
            dummy = AnalogData(data=self.data, trialdefinition=self.trl, samplerate=1000)
            dummy.save(fname + "_trl")
            filename = construct_spy_filename(fname + "_trl", dummy)
            dummy2 = load(filename)
            assert np.array_equal(dummy.trialdefinition, dummy2.trialdefinition)

            # test getters
            assert np.array_equal(dummy.sampleinfo, dummy2.sampleinfo)
            assert np.array_equal(dummy._t0, dummy2._t0)
            assert np.array_equal(dummy.trialinfo, dummy2.trialinfo)

            del dummy, dummy2  # avoid PermissionError in Windows

            # swap dimensions and ensure `dimord` is preserved
            dummy = AnalogData(data=self.data,
                               dimord=["channel", "time"], samplerate=1000)
            dummy.save(fname + "_dimswap")
            filename = construct_spy_filename(fname + "_dimswap", dummy)
            dummy2 = load(filename)
            assert dummy2.dimord == dummy.dimord
            assert dummy2.channel.size == self.ns  # swapped
            assert dummy2.data.shape == dummy.data.shape

            # Delete all open references to file objects and wait 0.1s for changes
            # to take effect (thanks, Windows!)
            del dummy, dummy2
            time.sleep(0.1)

    @skip_legacy
    def test_relative_array_padding(self):
        """
        padding has no single use case in production, this test hence
        serves no purpose atm. If in the future we would need padding again,
        theses tests might be useful again.

        Additionally, the unwrap_cfg frontend decorator expects `data` to be a Syncopy data object,
        for some reason that did not fail before. But here `data` is just
        a numpy array which gets put directly into padding, which now after the decorator
        got decluttered does not work properly.
        """

        # no. of samples to pad
        n_center = 5
        n_pre = 2
        n_post = 3
        n_half = int(n_center / 2)

        # dict for for calling `padding`
        lockws = {"center": {"padlength": n_center},
                  "pre": {"prepadlength": n_pre},
                  "post": {"postpadlength": n_post},
                  "prepost": {"prepadlength": n_pre, "postpadlength": 3}
                  }

        # expected results for padding technique (pre/post/center/prepost) and
        # all available `padtype`'s
        expected_vals = {
            "center": {"zero": [0, 0],
                       "nan": [np.nan, np.nan],
                       "mean": [np.tile(self.data.mean(axis=0), (n_half, 1)),
                                np.tile(self.data.mean(axis=0), (n_half, 1))],
                       "localmean": [np.tile(self.data[:n_half, :].mean(axis=0), (n_half, 1)),
                                     np.tile(self.data[-n_half:, :].mean(axis=0), (n_half, 1))],
                       "edge": [np.tile(self.data[0, :], (n_half, 1)),
                                np.tile(self.data[-1, :], (n_half, 1))],
                       "mirror": [self.data[1:1 + n_half, :][::-1],
                                  self.data[-1 - n_half:-1, :][::-1]]
                       },
            "pre": {"zero": [0],
                    "nan": [np.nan],
                    "mean": [np.tile(self.data.mean(axis=0), (n_pre, 1))],
                    "localmean": [np.tile(self.data[:n_pre, :].mean(axis=0), (n_pre, 1))],
                    "edge": [np.tile(self.data[0, :], (n_pre, 1))],
                    "mirror": [self.data[1:1 + n_pre, :][::-1]]
                    },
            "post": {"zero": [0],
                     "nan": [np.nan],
                     "mean": [np.tile(self.data.mean(axis=0), (n_post, 1))],
                     "localmean": [np.tile(self.data[-n_post:, :].mean(axis=0), (n_post, 1))],
                     "edge": [np.tile(self.data[-1, :], (n_post, 1))],
                     "mirror": [self.data[-1 - n_post:-1, :][::-1]]
                     },
            "prepost": {"zero": [0, 0],
                        "nan": [np.nan, np.nan],
                        "mean": [np.tile(self.data.mean(axis=0), (n_pre, 1)),
                                 np.tile(self.data.mean(axis=0), (n_post, 1))],
                        "localmean": [np.tile(self.data[:n_pre, :].mean(axis=0), (n_pre, 1)),
                                      np.tile(self.data[-n_post:, :].mean(axis=0), (n_post, 1))],
                        "edge": [np.tile(self.data[0, :], (n_pre, 1)),
                                 np.tile(self.data[-1, :], (n_post, 1))],
                        "mirror": [self.data[1:1 + n_pre, :][::-1],
                                   self.data[-1 - n_post:-1, :][::-1]]
                        }
        }

        # indices for slicing resulting array to extract padded values for validation
        expected_idx = {"center": [slice(None, n_half), slice(-n_half, None)],
                        "pre": [slice(None, n_pre)],
                        "post": [slice(-n_post, None)],
                        "prepost": [slice(None, n_pre), slice(-n_post, None)]}

        # expected shape of resulting array
        expected_shape = {"center": self.data.shape[0] + 2 * n_half,
                          "pre": self.data.shape[0] + n_pre,
                          "post": self.data.shape[0] + n_post,
                          "prepost": self.data.shape[0] + n_pre + n_post}

        # happy padding
        for loc, kws in lockws.items():
            for ptype in ["zero", "mean", "localmean", "edge", "mirror"]:
                print(self.data, ptype, kws.keys())
                arr = padding(self.data, ptype, pad="relative", **kws)
                for k, idx in enumerate(expected_idx[loc]):
                    assert np.all(arr[idx, :] == expected_vals[loc][ptype][k])
                assert arr.shape[0] == expected_shape[loc]
            arr = padding(self.data, "nan", pad="relative", **kws)
            for idx in expected_idx[loc]:
                assert np.all(np.isnan(arr[idx, :]))
            assert arr.shape[0] == expected_shape[loc]

        # overdetermined padding
        with pytest.raises(SPYTypeError):
            padding(self.data, "zero", pad="relative", padlength=5,
                    prepadlength=2)
        with pytest.raises(SPYTypeError):
            padding(self.data, "zero", pad="relative", padlength=5,
                    postpadlength=2)
        with pytest.raises(SPYTypeError):
            padding(self.data, "zero", pad="relative", padlength=5,
                    prepadlength=2, postpadlength=2)

        # float input for sample counts
        with pytest.raises(SPYValueError):
            padding(self.data, "zero", pad="relative", padlength=2.5)
        with pytest.raises(SPYValueError):
            padding(self.data, "zero", pad="relative", prepadlength=2.5)
        with pytest.raises(SPYValueError):
            padding(self.data, "zero", pad="relative", postpadlength=2.5)
        with pytest.raises(SPYValueError):
            padding(self.data, "zero", pad="relative", prepadlength=2.5,
                    postpadlength=2.5)

        # time-based padding w/array input
        with pytest.raises(SPYValueError):
            padding(self.data, "zero", pad="relative", padlength=2, unit="time")

    @skip_legacy
    def test_absolute_nextpow2_array_padding(self):
        """
        padding has no single use case in production, this test hence
        serves no purpose atm. If in the future we would need padding again,
        theses tests might be useful again.

        Additionally, the unwrap_cfg frontend decorator expects `data` to be a Syncopy data object,
        for some reason that did not fail before. But here `data` is just
        a numpy array which gets put directly into padding, which now after the decorator
        got decluttered does not work properly.
        """

        pad_count = {"absolute": self.ns + 20,
                     "nextpow2": int(2**np.ceil(np.log2(self.ns)))}
        kws = {"absolute": pad_count["absolute"],
               "nextpow2": None}

        for pad, n_total in pad_count.items():

            n_fillin = n_total - self.ns
            n_half = int(n_fillin / 2)

            arr = padding(self.data, "zero", pad=pad, padlength=kws[pad])
            assert np.all(arr[:n_half, :] == 0)
            assert np.all(arr[-n_half:, :] == 0)
            assert arr.shape[0] == n_total

            arr = padding(self.data, "zero", pad=pad, padlength=kws[pad],
                          prepadlength=True)
            assert np.all(arr[:n_fillin, :] == 0)
            assert arr.shape[0] == n_total

            arr = padding(self.data, "zero", pad=pad, padlength=kws[pad],
                          postpadlength=True)
            assert np.all(arr[-n_fillin:, :] == 0)
            assert arr.shape[0] == n_total

            arr = padding(self.data, "zero", pad=pad, padlength=kws[pad],
                          prepadlength=True, postpadlength=True)
            assert np.all(arr[:n_half, :] == 0)
            assert np.all(arr[-n_half:, :] == 0)
            assert arr.shape[0] == n_total

        # 'absolute'-specific errors: `padlength` too short, wrong type, wrong combo with `prepadlength`
        with pytest.raises(SPYValueError):
            padding(self.data, "zero", pad="absolute", padlength=self.ns - 1)
        with pytest.raises(SPYTypeError):
            padding(self.data, "zero", pad="absolute", prepadlength=self.ns)
        with pytest.raises(SPYTypeError):
            padding(self.data, "zero", pad="absolute", padlength=n_total, prepadlength=n_total)

        # 'nextpow2'-specific errors: `padlength` wrong type, wrong combo with `prepadlength`
        with pytest.raises(SPYTypeError):
            padding(self.data, "zero", pad="nextpow2", padlength=self.ns)
        with pytest.raises(SPYTypeError):
            padding(self.data, "zero", pad="nextpow2", prepadlength=self.ns)
        with pytest.raises(SPYTypeError):
            padding(self.data, "zero", pad="nextpow2", padlength=n_total, prepadlength=True)

    def test_object_padding(self):

        # construct AnalogData object w/trials of unequal lengths
        adata = generate_artificial_data(nTrials=7, nChannels=16,
                                         equidistant=False, inmemory=False)
        timeAxis = adata.dimord.index("time")
        chanAxis = adata.dimord.index("channel")

        # Define trial/channel selections for tests
        trialSel = [0, 2, 1]
        chanSel = range(4)

        # test dictionary generation for `create_new = False`: ensure all trials
        # have padded length of `total_time` seconds (1 sample tolerance)
        total_time = 30
        pad_list = padding(adata, "zero", pad="absolute", padlength=total_time,
                           unit="time", create_new=False)
        for tk, trl in enumerate(adata.trials):
            assert "pad_width" in pad_list[tk].keys()
            assert "constant_values" in pad_list[tk].keys()
            trl_time = (pad_list[tk]["pad_width"][timeAxis, :].sum() + trl.shape[timeAxis]) / adata.samplerate
            assert trl_time - total_time < 1 / adata.samplerate

        # real thing: pad object with standing channel selection
        res = padding(adata, "zero", pad="absolute", padlength=total_time, unit="time",
                      create_new=True, select={"trials": trialSel, "channel": chanSel})
        for tk, trl in enumerate(res.trials):
            adataTrl = adata.trials[trialSel[tk]]
            nSamples = pad_list[trialSel[tk]]["pad_width"][timeAxis, :].sum() + adataTrl.shape[timeAxis]
            assert trl.shape[timeAxis] == nSamples
            assert trl.shape[chanAxis] == len(list(chanSel))

        # test correct update of trigger onset w/pre-padding
        adataTimes = adata.time
        prepadTime = 5
        res = padding(adata, "zero", pad="relative", prepadlength=prepadTime,
                      unit="time", create_new=True)
        resTimes = res.time
        adataTimes = adata.time
        for tk, timeArr in enumerate(resTimes):
            assert timeArr[0] == adataTimes[tk][0] - prepadTime
            assert np.array_equal(timeArr[timeArr >= 0], adataTimes[tk][adataTimes[tk] >= 0])

        # postpadding must not change trigger onset timing
        postpadTime = 5
        res = padding(adata, "zero", pad="relative", postpadlength=postpadTime,
                      unit="time", create_new=True)
        resTimes = res.time
        for tk, timeArr in enumerate(resTimes):
            assert timeArr[0] == adataTimes[tk][0]
            assert np.array_equal(timeArr[timeArr <= 0], adataTimes[tk][adataTimes[tk] <= 0])

        # jumble axes of `AnalogData` object and compute max. trial length
        adata2 = generate_artificial_data(nTrials=7, nChannels=16,
                                          equidistant=False, inmemory=False,
                                          dimord=adata.dimord[::-1])
        timeAxis2 = adata2.dimord.index("time")
        chanAxis2 = adata2.dimord.index("channel")
        maxtrllen = 0
        for trl in adata2.trials:
            maxtrllen = max(maxtrllen, trl.shape[timeAxis2])

        # same as above, but this time w/swapped dimensions
        res2 = padding(adata2, "zero", pad="absolute", padlength=total_time, unit="time",
                       create_new=True, select={"trials": trialSel, "channel": chanSel})
        pad_list2 = padding(adata2, "zero", pad="absolute", padlength=total_time,
                            unit="time", create_new=False)
        for tk, trl in enumerate(res2.trials):
            adataTrl = adata2.trials[trialSel[tk]]
            nSamples = pad_list2[trialSel[tk]]["pad_width"][timeAxis2, :].sum() + adataTrl.shape[timeAxis2]
            assert trl.shape[timeAxis2] == nSamples
            assert trl.shape[chanAxis2] == len(list(chanSel))

        # symmetric `maxlen` padding: 1 sample tolerance
        pad_list2 = padding(adata2, "zero", pad="maxlen", create_new=False)
        for tk, trl in enumerate(adata2.trials):
            trl_len = pad_list2[tk]["pad_width"][timeAxis2, :].sum() + trl.shape[timeAxis2]
            assert (trl_len - maxtrllen) <= 1
        pad_list2 = padding(adata2, "zero", pad="maxlen", prepadlength=True,
                            postpadlength=True, create_new=False)
        for tk, trl in enumerate(adata2.trials):
            trl_len = pad_list2[tk]["pad_width"][timeAxis2, :].sum() + trl.shape[timeAxis2]
            assert (trl_len - maxtrllen) <= 1

        # pre- and post- `maxlen` padding: no tolerance
        pad_list2 = padding(adata2, "zero", pad="maxlen", prepadlength=True,
                            create_new=False)
        for tk, trl in enumerate(adata2.trials):
            trl_len = pad_list2[tk]["pad_width"][timeAxis2, :].sum() + trl.shape[timeAxis2]
            assert trl_len == maxtrllen
        pad_list2 = padding(adata2, "zero", pad="maxlen", postpadlength=True,
                            create_new=False)
        for tk, trl in enumerate(adata2.trials):
            trl_len = pad_list2[tk]["pad_width"][timeAxis2, :].sum() + trl.shape[timeAxis2]
            assert trl_len == maxtrllen

        # make things maximally intersting: relative + time + non-equidistant +
        # overlapping + selection + nonstandard dimord
        adata3 = generate_artificial_data(nTrials=7, nChannels=16,
                                          equidistant=False, overlapping=True,
                                          inmemory=False, dimord=adata2.dimord)
        res3 = padding(adata3, "zero", pad="absolute", padlength=total_time, unit="time",
                       create_new=True, select={"trials": trialSel, "channel": chanSel})
        pad_list3 = padding(adata3, "zero", pad="absolute", padlength=total_time,
                            unit="time", create_new=False)
        for tk, trl in enumerate(res3.trials):
            adataTrl = adata3.trials[trialSel[tk]]
            nSamples = pad_list3[trialSel[tk]]["pad_width"][timeAxis2, :].sum() + adataTrl.shape[timeAxis2]
            assert trl.shape[timeAxis2] == nSamples
            assert trl.shape[chanAxis2] == len(list(chanSel))

        # `maxlen'-specific errors: `padlength` wrong type, wrong combo with `prepadlength`
        with pytest.raises(SPYTypeError):
            padding(adata, "zero", pad="maxlen", padlength=self.ns, create_new=False)
        with pytest.raises(SPYTypeError):
            padding(adata, "zero", pad="maxlen", prepadlength=self.ns, create_new=False)
        with pytest.raises(SPYTypeError):
            padding(adata, "zero", pad="maxlen", padlength=self.ns, prepadlength=True,
                    create_new=False)

    # test data-selection via class method
    def test_dataselection(self):

        # Create testing objects (regular and swapped dimords)
        dummy = AnalogData(data=self.data,
                           trialdefinition=self.trl,
                           samplerate=self.samplerate)
        ymmud = AnalogData(data=self.data.T,
                           trialdefinition=self.trl,
                           samplerate=self.samplerate,
                           dimord=AnalogData._defaultDimord[::-1])

        trialSels = [random.choice(trialSelections)]
        chanSels = [random.choice(chanSelections)]
        timeSels = [random.choice(timeSelections)]

        for obj in [dummy, ymmud]:
            idx = [slice(None)] * len(obj.dimord)
            timeIdx = obj.dimord.index("time")
            chanIdx = obj.dimord.index("channel")
            for trialSel in trialSels:
                for chanSel in chanSels:
                    for timeSel in timeSels:
                        kwdict = {}
                        kwdict["trials"] = trialSel
                        kwdict["channel"] = chanSel
                        kwdict[timeSel[0]] = timeSel[1]
                        cfg = StructDict(kwdict)
                        # data selection via class-method + `Selector` instance for indexing
                        selected = obj.selectdata(**kwdict)
                        time.sleep(0.001)
                        selector = Selector(obj, kwdict)
                        idx[chanIdx] = selector.channel
                        for tk, trialno in enumerate(selector.trial_ids):
                            idx[timeIdx] = selector.time[tk]
                            assert np.array_equal(selected.trials[tk].squeeze(),
                                                  obj.trials[trialno][idx[0], :][:, idx[1]].squeeze())
                        cfg.data = obj
                        # data selection via package function and `cfg`: ensure equality
                        out = selectdata(cfg)
                        assert np.array_equal(out.channel, selected.channel)
                        assert np.array_equal(out.data, selected.data)
                        time.sleep(0.001)

    # test arithmetic operations
    def test_ang_arithmetic(self):

        # Create testing objects and corresponding arrays to perform arithmetics with
        dummy = AnalogData(data=self.data,
                           trialdefinition=self.trl,
                           samplerate=self.samplerate)
        ymmud = AnalogData(data=self.data.T,
                           trialdefinition=self.trl,
                           samplerate=self.samplerate,
                           dimord=AnalogData._defaultDimord[::-1])
        dummy2 = AnalogData(data=self.data,
                            trialdefinition=self.trl,
                            samplerate=self.samplerate)
        ymmud2 = AnalogData(data=self.data.T,
                            trialdefinition=self.trl,
                            samplerate=self.samplerate,
                            dimord=AnalogData._defaultDimord[::-1])

        # Perform basic arithmetic with +, -, *, / and ** (pow)
        for operation in arithmetics:

            # First, ensure `dimord` is respected
            with pytest.raises(SPYValueError) as spyval:
                operation(dummy, ymmud)
                assert "expected Syncopy 'time' x 'channel' data object" in str(spyval.value)

            _base_op_tests(dummy, ymmud, dummy2, ymmud2, None, operation)

            kwdict = {}
            kwdict["trials"] = trialSelections[1]
            kwdict["channel"] = chanSelections[3]
            kwdict[timeSelections[4][0]] = timeSelections[4][1]
            _selection_op_tests(dummy, ymmud, dummy2, ymmud2, kwdict, operation)

        # Finally, perform a representative chained operation to ensure chaining works
        result = (dummy + dummy2) / dummy ** 3
        for tk, trl in enumerate(result.trials):
            assert np.array_equal(trl,
                                  (dummy.trials[tk] + dummy2.trials[tk]) / dummy.trials[tk] ** 3)

    def test_parallel(self, testcluster):
        # repeat selected test w/parallel processing engine
        client = dd.Client(testcluster)
        slow_tests = ["test_dataselection",
                      "test_ang_arithmetic"]
        for test in slow_tests:
            getattr(self, test)()
            flush_local_cluster(testcluster)
        client.close()


class TestSpectralData():

    # Allocate test-dataset
    nc = 10
    ns = 30
    nt = 5
    nf = 15
    data = np.arange(1, nc * ns * nt * nf + 1, dtype="float").reshape(ns, nt, nf, nc)
    trl = np.vstack([np.arange(0, ns, 5),
                     np.arange(5, ns + 5, 5),
                     np.ones((int(ns / 5), )),
                     np.ones((int(ns / 5), )) * np.pi]).T
    data2 = np.moveaxis(data, 0, -1)
    samplerate = 2.0

    def test_sd_empty(self):
        dummy = SpectralData()
        assert len(dummy.cfg) == 0
        assert dummy.dimord is None
        for attr in ["channel", "data", "freq", "sampleinfo", "taper", "trialinfo"]:
            assert getattr(dummy, attr) is None
        with pytest.raises(SPYTypeError):
            SpectralData({})

    def test_sd_nparray(self):
        dummy = SpectralData(self.data)
        assert dummy.dimord == SpectralData._defaultDimord
        assert dummy.channel.size == self.nc
        assert dummy.taper.size == self.nt
        assert dummy.freq.size == self.nf
        assert (dummy.sampleinfo == [0, self.ns]).min()
        assert dummy.trialinfo.shape == (1, 0)
        assert np.array_equal(dummy.data, self.data)

        # wrong shape for data-type
        with pytest.raises(SPYValueError):
            SpectralData(data=np.ones((3,)))

    def test_sd_trialretrieval(self):
        # test ``_get_trial`` with NumPy array: regular order
        dummy = SpectralData(self.data, trialdefinition=self.trl)
        for trlno, start in enumerate(range(0, self.ns, 5)):
            trl_ref = self.data[start:start + 5, ...]
            assert np.array_equal(dummy._get_trial(trlno), trl_ref)

        # test ``_get_trial`` with NumPy array: swapped dimensions
        dummy = SpectralData(self.data2, trialdefinition=self.trl,
                             dimord=["taper", "channel", "freq", "time"])
        for trlno, start in enumerate(range(0, self.ns, 5)):
            trl_ref = self.data2[..., start:start + 5]
            assert np.array_equal(dummy._get_trial(trlno), trl_ref)

        del dummy

    def test_sd_saveload(self):
        with tempfile.TemporaryDirectory() as tdir:
            fname = os.path.join(tdir, "dummy")

            # basic but most important: ensure object integrity is preserved
            checkAttr = ["channel", "data", "dimord", "freq", "sampleinfo",
                         "samplerate", "taper", "trialinfo"]
            dummy = SpectralData(self.data, samplerate=1000)
            dummy.save(fname)
            filename = construct_spy_filename(fname, dummy)
            # dummy2 = SpectralData(filename)
            # for attr in checkAttr:
            #     assert np.array_equal(getattr(dummy, attr), getattr(dummy2, attr))
            dummy3 = load(fname)
            for attr in checkAttr:
                assert np.array_equal(getattr(dummy3, attr), getattr(dummy, attr))
            save(dummy3, container=os.path.join(tdir, "ymmud"))
            dummy4 = load(os.path.join(tdir, "ymmud"))
            for attr in checkAttr:
                assert np.array_equal(getattr(dummy4, attr), getattr(dummy, attr))
            del dummy, dummy3, dummy4  # avoid PermissionError in Windows

            # ensure trialdefinition is saved and loaded correctly
            dummy = SpectralData(self.data, trialdefinition=self.trl, samplerate=1000)
            dummy.save(fname, overwrite=True)
            dummy2 = load(filename)
            assert np.array_equal(dummy.trialdefinition, dummy2.trialdefinition)

            # test getters
            assert np.array_equal(dummy.sampleinfo, dummy2.sampleinfo)
            assert np.array_equal(dummy._t0, dummy2._t0)
            assert np.array_equal(dummy.trialinfo, dummy2.trialinfo)

            # swap dimensions and ensure `dimord` is preserved
            dummy = SpectralData(self.data, dimord=["time", "channel", "taper", "freq"],
                                 samplerate=1000)
            dummy.save(fname + "_dimswap")
            filename = construct_spy_filename(fname + "_dimswap", dummy)
            dummy2 = load(filename)
            assert dummy2.dimord == dummy.dimord
            assert dummy2.channel.size == self.nt  # swapped
            assert dummy2.taper.size == self.nf  # swapped
            assert dummy2.data.shape == dummy.data.shape

            # Delete all open references to file objects b4 closing tmp dir
            del dummy, dummy2

    # test data-selection via class method
    def test_sd_dataselection(self):

        # Create testing objects (regular and swapped dimords)
        dummy = SpectralData(data=self.data,
                             trialdefinition=self.trl,
                             samplerate=self.samplerate,
                             taper=["TestTaper_0{}".format(k) for k in range(1, self.nt + 1)])
        ymmud = SpectralData(data=np.transpose(self.data, [3, 2, 1, 0]),
                             trialdefinition=self.trl,
                             samplerate=self.samplerate,
                             taper=["TestTaper_0{}".format(k) for k in range(1, self.nt + 1)],
                             dimord=SpectralData._defaultDimord[::-1])

        # Randomly pick one selection unless tests are run with `--full`
        trialSels = [random.choice(trialSelections)]
        chanSels = [random.choice(chanSelections)]
        timeSels = [random.choice(timeSelections)]
        freqSels = [random.choice(freqSelections)]
        taperSels = [random.choice(taperSelections)]

        for obj in [dummy, ymmud]:
            idx = [slice(None)] * len(obj.dimord)
            timeIdx = obj.dimord.index("time")
            chanIdx = obj.dimord.index("channel")
            freqIdx = obj.dimord.index("freq")
            taperIdx = obj.dimord.index("taper")
            for trialSel in trialSels:
                for chanSel in chanSels:
                    for timeSel in timeSels:
                        for freqSel in freqSels:
                            for taperSel in taperSels:
                                kwdict = {}
                                kwdict["trials"] = trialSel
                                kwdict["channel"] = chanSel
                                kwdict[timeSel[0]] = timeSel[1]
                                kwdict[freqSel[0]] = freqSel[1]
                                kwdict["taper"] = taperSel
                                cfg = StructDict(kwdict)
                                # data selection via class-method + `Selector` instance for indexing
                                selected = obj.selectdata(**kwdict)
                                time.sleep(0.001)
                                selector = Selector(obj, kwdict)
                                idx[chanIdx] = selector.channel
                                idx[freqIdx] = selector.freq
                                idx[taperIdx] = selector.taper
                                for tk, trialno in enumerate(selector.trial_ids):
                                    idx[timeIdx] = selector.time[tk]
                                    indexed = obj.trials[trialno][idx[0], ...][:, idx[1], ...][:, :, idx[2], :][..., idx[3]]
                                    assert np.array_equal(selected.trials[tk].squeeze(),
                                                          indexed.squeeze())
                                cfg.data = obj
                                # data selection via package function and `cfg`: ensure equality
                                out = selectdata(cfg)
                                assert np.array_equal(out.channel, selected.channel)
                                assert np.array_equal(out.freq, selected.freq)
                                assert np.array_equal(out.taper, selected.taper)
                                assert np.array_equal(out.data, selected.data)
                                time.sleep(0.001)

    # test arithmetic operations
    def test_sd_arithmetic(self):

        # Create testing objects and corresponding arrays to perform arithmetics with
        dummy = SpectralData(data=self.data,
                             trialdefinition=self.trl,
                             samplerate=self.samplerate,
                             taper=["TestTaper_0{}".format(k) for k in range(1, self.nt + 1)])
        dummyC = SpectralData(data=np.complex64(self.data),
                              trialdefinition=self.trl,
                              samplerate=self.samplerate,
                              taper=["TestTaper_0{}".format(k) for k in range(1, self.nt + 1)])
        ymmud = SpectralData(data=np.transpose(self.data, [3, 2, 1, 0]),
                             trialdefinition=self.trl,
                             samplerate=self.samplerate,
                             taper=["TestTaper_0{}".format(k) for k in range(1, self.nt + 1)],
                             dimord=SpectralData._defaultDimord[::-1])
        dummy2 = SpectralData(data=self.data,
                              trialdefinition=self.trl,
                              samplerate=self.samplerate,
                              taper=["TestTaper_0{}".format(k) for k in range(1, self.nt + 1)])
        ymmud2 = SpectralData(data=np.transpose(self.data, [3, 2, 1, 0]),
                              trialdefinition=self.trl,
                              samplerate=self.samplerate,
                              taper=["TestTaper_0{}".format(k) for k in range(1, self.nt + 1)],
                              dimord=SpectralData._defaultDimord[::-1])

        # Perform basic arithmetic with +, -, *, / and ** (pow)
        for operation in arithmetics:

            # First, ensure `dimord` is respected
            with pytest.raises(SPYValueError) as spyval:
                operation(dummy, ymmud)
                assert "expected Syncopy 'time' x 'channel' data object" in str(spyval.value)

            _base_op_tests(dummy, ymmud, dummy2, ymmud2, dummyC, operation)


            kwdict = {}
            kwdict["trials"] = trialSelections[1]
            kwdict["channel"] = chanSelections[3]
            kwdict[timeSelections[4][0]] = timeSelections[4][1]
            kwdict[freqSelections[4][0]] = freqSelections[4][1]
            kwdict["taper"] = taperSelections[2]
            _selection_op_tests(dummy, ymmud, dummy2, ymmud2, kwdict, operation)

        # Finally, perform a representative chained operation to ensure chaining works
        result = (dummy + dummy2) / dummy ** 3
        for tk, trl in enumerate(result.trials):
            assert np.array_equal(trl,
                                  (dummy.trials[tk] + dummy2.trials[tk]) / dummy.trials[tk] ** 3)

    def test_sd_parallel(self, testcluster):
        # repeat selected test w/parallel processing engine
        client = dd.Client(testcluster)
        par_tests = ["test_sd_dataselection", "test_sd_arithmetic"]
        for test in par_tests:
            getattr(self, test)()
            flush_local_cluster(testcluster)
        client.close()


class TestCrossSpectralData():

    # Allocate test-dataset
    nci = 10
    ncj = 12
    nl = 3
    nt = 6
    ns = nt * nl
    nf = 15
    data = np.arange(1, nci * ncj * ns * nf + 1, dtype="float").reshape(ns, nf, nci, ncj)
    trl = np.vstack([np.arange(0, ns, nl),
                     np.arange(nl, ns + nl, nl),
                     np.ones((int(ns / nl), )),
                     np.ones((int(ns / nl), )) * np.pi]).T
    data2 = np.moveaxis(data, 0, -1)
    samplerate = 2.0

    def test_csd_empty(self):
        dummy = CrossSpectralData()
        assert len(dummy.cfg) == 0
        assert dummy.dimord is None
        for attr in ["channel_i", "channel_j", "data", "freq", "sampleinfo", "trialinfo"]:
            assert getattr(dummy, attr) is None
        with pytest.raises(SPYTypeError):
            CrossSpectralData({})

    def test_csd_nparray(self):
        dummy = CrossSpectralData(self.data)
        assert dummy.dimord == CrossSpectralData._defaultDimord
        assert dummy.channel_i.size == self.nci
        assert dummy.channel_j.size == self.ncj
        assert dummy.freq.size == self.nf
        assert (dummy.sampleinfo == [0, self.ns]).min()
        assert dummy.trialinfo.shape == (1, 0)
        assert np.array_equal(dummy.data, self.data)

        # wrong shape for data-type
        with pytest.raises(SPYValueError):
            CrossSpectralData(data=np.ones((3,)))

    def test_csd_trialretrieval(self):
        # test ``_get_trial`` with NumPy array: regular order
        dummy = CrossSpectralData(self.data)
        dummy.trialdefinition = self.trl
        for trlno, start in enumerate(range(0, self.ns, self.nl)):
            trl_ref = self.data[start:start + self.nl, ...]
            assert np.array_equal(dummy.trials[trlno], trl_ref)

        # test ``_get_trial`` with NumPy array: swapped dimensions
        dummy = CrossSpectralData(self.data2, dimord=["freq", "channel_i", "channel_j", "time"])
        dummy.trialdefinition = self.trl
        for trlno, start in enumerate(range(0, self.ns, self.nl)):
            trl_ref = self.data2[..., start:start + self.nl]
            assert np.array_equal(dummy.trials[trlno], trl_ref)

        del dummy

    def test_csd_saveload(self):
        with tempfile.TemporaryDirectory() as tdir:
            fname = os.path.join(tdir, "dummy")

            # basic but most important: ensure object integrity is preserved
            checkAttr = ["channel_i", "channel_i", "data", "dimord", "freq", "sampleinfo",
                         "samplerate", "trialinfo"]
            dummy = CrossSpectralData(self.data, samplerate=1000)
            dummy.save(fname)
            filename = construct_spy_filename(fname, dummy)
            dummy3 = load(fname)
            for attr in checkAttr:
                assert np.array_equal(getattr(dummy3, attr), getattr(dummy, attr))
            save(dummy3, container=os.path.join(tdir, "ymmud"))
            dummy4 = load(os.path.join(tdir, "ymmud"))
            for attr in checkAttr:
                assert np.array_equal(getattr(dummy4, attr), getattr(dummy, attr))
            del dummy, dummy3, dummy4  # avoid PermissionError in Windows

            # ensure trialdefinition is saved and loaded correctly
            dummy = CrossSpectralData(self.data, samplerate=1000)
            dummy.trialdefinition = self.trl
            dummy.save(fname, overwrite=True)
            dummy2 = load(filename)
            assert np.array_equal(dummy.trialdefinition, dummy2.trialdefinition)

            # test getters
            assert np.array_equal(dummy.sampleinfo, dummy2.sampleinfo)
            assert np.array_equal(dummy._t0, dummy2._t0)
            assert np.array_equal(dummy.trialinfo, dummy2.trialinfo)

            # swap dimensions and ensure `dimord` is preserved
            dummy = CrossSpectralData(self.data, dimord=["freq", "channel_j", "channel_i", "time"],
                                      samplerate=1000)
            dummy.save(fname + "_dimswap")
            filename = construct_spy_filename(fname + "_dimswap", dummy)
            dummy2 = load(filename)
            assert dummy2.dimord == dummy.dimord
            assert dummy2.channel_i.size == self.nci  # swapped
            assert dummy2.channel_j.size == self.nf  # swapped
            assert dummy2.freq.size == self.ns  # swapped
            assert dummy2.data.shape == dummy.data.shape

            # Delete all open references to file objects b4 closing tmp dir
            del dummy, dummy2

    # test data-selection via class method
    def test_csd_dataselection(self):

        # Create testing objects (regular and swapped dimords)
        dummy = CrossSpectralData(data=self.data,
                                  samplerate=self.samplerate)
        dummy.trialdefinition = self.trl
        ymmud = CrossSpectralData(data=np.transpose(self.data, [3, 2, 1, 0]),
                                  samplerate=self.samplerate,
                                  dimord=CrossSpectralData._defaultDimord[::-1])
        ymmud.trialdefinition = self.trl

        # Randomly pick one selection unless tests are run with `--full`
        trialSels = [random.choice(trialSelections)]
        chanSels = [random.choice(chanSelections[2:])]
        timeSels = [random.choice(timeSelections)]
        freqSels = [random.choice(freqSelections)]

        for obj in [dummy, ymmud]:
            idx = [slice(None)] * len(obj.dimord)
            timeIdx = obj.dimord.index("time")
            chanIdx = obj.dimord.index("channel_i")
            chanJdx = obj.dimord.index("channel_j")
            freqIdx = obj.dimord.index("freq")
            for trialSel in trialSels:
                for chaniSel in chanSels:
                    for chanjSel in chanSels:
                        for timeSel in timeSels:
                            for freqSel in freqSels:
                                kwdict = {}
                                kwdict["trials"] = trialSel
                                kwdict["channel_i"] = chaniSel
                                kwdict["channel_j"] = chanjSel
                                kwdict[timeSel[0]] = timeSel[1]
                                kwdict[freqSel[0]] = freqSel[1]
                                cfg = StructDict(kwdict)
                                # data selection via class-method + `Selector` instance for indexing
                                selected = obj.selectdata(**kwdict)
                                time.sleep(0.001)
                                selector = Selector(obj, kwdict)
                                idx[chanIdx] = selector.channel_i
                                idx[chanJdx] = selector.channel_j
                                idx[freqIdx] = selector.freq
                                jdx = [[elem] if np.issubdtype(type(elem), np.number) else elem for elem in idx]
                                idx = jdx
                                for tk, trialno in enumerate(selector.trial_ids):
                                    idx[timeIdx] = selector.time[tk]
                                    indexed = obj.trials[trialno][idx[0], ...][:, idx[1], ...][:, :, idx[2], :][..., idx[3]]
                                    assert np.array_equal(selected.trials[tk].squeeze(),
                                                          indexed.squeeze())
                                cfg.data = obj
                                # data selection via package function and `cfg`: ensure equality
                                out = selectdata(cfg)
                                assert np.array_equal(out.channel_i, selected.channel_i)
                                assert np.array_equal(out.channel_j, selected.channel_j)
                                assert np.array_equal(out.freq, selected.freq)
                                assert np.array_equal(out.data, selected.data)
                                time.sleep(0.001)

    # test arithmetic operations
    def test_csd_arithmetic(self):

        # Create testing objects and corresponding arrays to perform arithmetics with
        dummy = CrossSpectralData(data=self.data,
                                  samplerate=self.samplerate)
        dummy.trialdefinition = self.trl
        dummyC = CrossSpectralData(data=np.complex64(self.data),
                                   samplerate=self.samplerate)
        dummyC.trialdefinition = self.trl
        ymmud = CrossSpectralData(data=np.transpose(self.data, [3, 2, 1, 0]),
                                  samplerate=self.samplerate,
                                  dimord=CrossSpectralData._defaultDimord[::-1])
        ymmud.trialdefinition = self.trl
        dummy2 = CrossSpectralData(data=self.data,
                                   samplerate=self.samplerate)
        dummy2.trialdefinition = self.trl
        ymmud2 = CrossSpectralData(data=np.transpose(self.data, [3, 2, 1, 0]),
                                   samplerate=self.samplerate,
                                   dimord=CrossSpectralData._defaultDimord[::-1])
        ymmud2.trialdefinition = self.trl

        # Perform basic arithmetic with +, -, *, / and ** (pow)
        for operation in arithmetics:

            # First, ensure `dimord` is respected
            with pytest.raises(SPYValueError) as spyval:
                operation(dummy, ymmud)
                assert "expected Syncopy 'time' x 'freq' x 'channel_i' x 'channel_j' data object" in str(spyval.value)

            _base_op_tests(dummy, ymmud, dummy2, ymmud2, dummyC, operation)

            # Go through full selection stack - WARNING: this takes > 1 hour
            kwdict = {}
            kwdict["trials"] = trialSelections[1]
            kwdict["channel_i"] = chanSelections[3]
            kwdict["channel_j"] = chanSelections[4]
            kwdict[timeSelections[4][0]] = timeSelections[4][1]
            kwdict[freqSelections[4][0]] = freqSelections[4][1]
            _selection_op_tests(dummy, ymmud, dummy2, ymmud2, kwdict, operation)

        # Finally, perform a representative chained operation to ensure chaining works
        result = (dummy + dummy2) / dummy ** 3
        for tk, trl in enumerate(result.trials):
            assert np.array_equal(trl,
                                  (dummy.trials[tk] + dummy2.trials[tk]) / dummy.trials[tk] ** 3)

    def test_csd_parallel(self, testcluster):
        # repeat selected test w/parallel processing engine
        client = dd.Client(testcluster)
        par_tests = ["test_csd_dataselection", "test_csd_arithmetic"]
        for test in par_tests:
            getattr(self, test)
            flush_local_cluster(testcluster)
        client.close()


class TestTimeLockData:
    """Tests for the `TimeLockData` data type, which is derived from `ContinuousData`."""

    def test_create(self):
        """Test instantiation, and that expected properties/datasets specific to this data type exist."""
        tld = TimeLockData()

        assert hasattr(tld, '_avg')
        assert hasattr(tld, '_var')
        assert hasattr(tld, '_cov')
        assert tld.avg is None
        assert tld.var is None
        assert tld.cov is None

    def test_modify_properties(self):
        """Test modification of the extra datasets avg, var, cov."""
        tld = TimeLockData()

        avg_data = np.zeros((3, 3), dtype=np.float64)
        tld._update_seq_dataset("avg", avg_data)
        assert isinstance(tld.avg, h5py.Dataset)
        assert np.array_equal(avg_data, tld.avg)

        # Try to overwrite data via setter, which should not work.
        avg_data2 = np.zeros((4, 4, 4), dtype=np.float32)
        with pytest.raises(AttributeError, match="can't set attribute"):
            tld.avg = avg_data2

        # But we can do it with _update_seq_dataset:
        tld._update_seq_dataset("avg", avg_data2)
        assert np.array_equal(avg_data2, tld.avg)

        # ... or of course, directly using '_avg':
        tld2 = TimeLockData()
        avg_data3 = np.zeros((2, 2), dtype=np.float32)
        tld2._avg = avg_data3
        assert np.array_equal(avg_data3, tld2.avg)


class TestStatistics:

    # initialize rng instance
    rng = np.random.default_rng(helpers.test_seed)

    # lognormal distribution parameters
    mu, sigma = 2, .5

    nTrials = 4
    nChannels = 3
    nSamples = 10
    nFreq = 10
    nTaper = 2

    ln_samples = rng.lognormal(mu, sigma, size=(nTrials, nSamples, nChannels))
    adata = AnalogData(data=[trl for trl in ln_samples], samplerate=1)

    ln_samples = rng.lognormal(mu, sigma, size=(nTrials, nSamples, nTaper, nFreq, nChannels))
    spec_data = SpectralData(data=[trl for trl in ln_samples], samplerate=1)

    ln_samples = rng.lognormal(mu, sigma, size=(nTrials, nSamples, nFreq, nChannels, nChannels))
    crossspec_data = CrossSpectralData(data=[trl for trl in ln_samples], samplerate=1)

    data_types = [adata, spec_data, crossspec_data]

    def test_dim_statistics(self):
        """
        Tests statistics over dimensions, not trials
        """

        # check only 2nd trial
        test_trial = 1

        for spy_data in self.data_types:
            for dim in spy_data.dimord:

                # get index of dimension
                axis = spy_data.dimord.index(dim)

                # -- test average --

                # data class method
                spy_res1 = spy_data.mean(dim=dim)
                # top-level function
                spy_res2 = spy.mean(spy_data, dim=dim)
                # check only one trial
                npy_res = np.mean(spy_data.trials[test_trial], axis=axis)

                self._check_trial('mean', dim, spy_res1, npy_res, trial=test_trial)
                self._check_trial('mean', dim, spy_res2, npy_res, trial=test_trial)

                # --- test variance ---

                # data class method
                spy_res1 = spy_data.var(dim=dim)
                # top-level function
                spy_res2 = spy.var(spy_data, dim=dim)
                # check only one trial
                npy_res = np.var(spy_data.trials[test_trial], axis=axis)

                self._check_trial('var', dim, spy_res1, npy_res, trial=test_trial)
                self._check_trial('var', dim, spy_res2, npy_res, trial=test_trial)

                # --- test standard deviation ---

                # data class method
                spy_res1 = spy_data.std(dim=dim)
                # top-level function
                spy_res2 = spy.std(spy_data, dim=dim)
                # check only one trial
                npy_res = np.std(spy_data.trials[test_trial], axis=axis)

                self._check_trial('std', dim, spy_res1, npy_res, trial=test_trial)
                self._check_trial('std', dim, spy_res2, npy_res, trial=test_trial)

                # --- test median ---

                # data class method
                spy_res1 = spy_data.median(dim=dim)
                # top-level function
                spy_res2 = spy.median(spy_data, dim=dim)
                # check only one trial
                npy_res = np.median(spy_data.trials[test_trial], axis=axis)

                self._check_trial('median', dim, spy_res1, npy_res, trial=test_trial)
                self._check_trial('median', dim, spy_res2, npy_res, trial=test_trial)

    def _check_trial(self, operation, dim, spy_res, npy_res, trial=1):
        """
        Test that direct numpy stats give the same results
        for a single trial
        """

        # show returns list of trials, pick only one
        # show also squeezes out the singleton dimension
        # which remains after the statistic got computed!
        trial_result_spy = spy_res.show()[trial]
        assert np.allclose(trial_result_spy, npy_res)

        # check the dimension label was set to the statistical operation
        if dim not in ['freq', 'time']:
            assert getattr(spy_res, dim) == operation
        # numerical dimension labels get set to 0 (axis is gone)
        elif dim == 'time':
            assert spy_res.time[trial] == 0
        elif dim == 'freq':
            assert spy_res.freq == 0

    def test_trial_statistics(self):
        """
        Test statistics over trials
        """

        # --- test statistics trial average against CR trial average ---

        spec = spy.freqanalysis(self.adata, keeptrials=True)
        # trigger trial average after spectral estimation
        spec1 = spec.mean(dim='trials')
        spec1a = spy.mean(spec, dim='trials')

        # trial average via CR keeptrials
        spec2 = spy.freqanalysis(self.adata, keeptrials=False)

        assert len(spec1.trials) == 1
        assert np.allclose(spec1.data, spec2.data)
        assert np.allclose(spec1a.data, spec2.data)

        # --- test trial var and std ---
        for spy_data in self.data_types:

            spy_var = spy_data.var(dim='trials')

            # reshape to get rid of trial stacking along time axis
            # array has shape (nTrials, nSamples, ..rest-of-dims..)
            arr = spy_data.data[()].reshape(self.nTrials, self.nSamples, *spy_data.data.shape[1:])
            # now compute directly over the trial axis
            npy_var = np.var(arr, axis=0)

            assert len(spy_var.trials) == 1
            assert np.allclose(npy_var, spy_var.data)

            spy_std = spy_data.std(dim='trials')

            # reshape to get rid of trial stacking along time axis
            # array has shape (nTrials, nSamples, ..rest-of-dims..)
            arr = spy_data.data[()].reshape(self.nTrials, self.nSamples, *spy_data.data.shape[1:])
            # now compute directly over the trial axis
            npy_std = np.std(arr, axis=0)

            assert len(spy_var.trials) == 1
            assert np.allclose(npy_std, spy_std.data)

    def test_selections(self):

        # got 10 samples with 1s samplerate,so time is [-1, ..., 8]
        sdict1 = {'trials': [1, 3], 'toilim': [2, 6]}
        res = self.adata.mean(dim='channel', select=sdict1)
        assert len(res.trials) == 2
        assert self.adata.time[0].min() == -1
        assert res.time[0].min() == 2
        assert self.adata.time[0].max() == 8
        assert res.time[0].max() == 6

        # freq axis is [0, ..., 9]
        sdict2 = {'channel': [0, 2], 'foilim': [1, 5]}
        res = self.spec_data.var(dim='trials', select=sdict2)
        assert np.all(res.channel == np.array(['channel1', 'channel3']))
        assert np.all(res.freq == np.arange(1, 6))

        # check at least a few times that the statistics are indeed
        # computed correctly on the trimmed down data
        sdict3 = {'trials': [1, 3]}
        res = spy.mean(self.crossspec_data, dim='trials', select=sdict3)
        # reshape to extract trial separated arrays
        arr = self.crossspec_data.data[()].reshape(self.nTrials, self.nSamples,
                                                   self.nFreq, self.nChannels, self.nChannels)
        # now cut out the same 2 trials and average
        npy_res = arr[1::2].mean(axis=0)
        assert np.allclose(npy_res, res.data)

        sdict4 = {'channel': [0, 2]}
        res = spy.mean(self.spec_data, dim='channel', select=sdict4)
        # now cut out the same 2 channels and average, dimord is (time, taper, freq, channel)
        npy_res = self.spec_data.data[..., ::2].mean(axis=-1)
        # check only 1st trial
        assert np.allclose(npy_res[:self.nSamples], res.show(trials=0))

        # one last time for the freq axis
        sdict5 = {'foilim': [1, 4]}
        res = spy.median(self.spec_data, dim='freq', select=sdict5)
        # cut out same frequencies directly from the dataset array
        npy_res = np.median(self.spec_data.data[..., 1:5, :], axis=2)
        # check only 2nd trial
        assert np.allclose(npy_res[self.nSamples:2 * self.nSamples], res.show(trials=1))

    def test_exceptions(self):

        with pytest.raises(SPYValueError) as err:
            spy.mean(self.adata, dim='sth')
        assert "expected one of ['time', 'channel']" in str(err.value)

        # unequal trials and trial average can't work
        with pytest.raises(SPYValueError) as err:
            # to not screw sth up
            adata_cpy = spy.copy(self.adata)
            trldef = adata_cpy.trialdefinition
            trldef[2] = [21, 25, -1]
            adata_cpy.trialdefinition = trldef
            spy.mean(adata_cpy, dim='trials')
        assert "found trials of different shape" in str(err.value)

    @skip_without_acme
    def test_stat_parallel(self, testcluster=None):
        client = dd.Client(testcluster)
        self.test_selections()
        # should have no effect here
        self.test_trial_statistics()


if __name__ == '__main__':
<<<<<<< HEAD
    T1 = TestAnalogData()
    T2 = TestCrossSpectralData()
    T3 = TestTimeLockData()
=======
    T1 = TestCrossSpectralData()
    T2 = TestTimeLockData()
    T3 = TestStatistics()
>>>>>>> 185460c8
<|MERGE_RESOLUTION|>--- conflicted
+++ resolved
@@ -23,13 +23,8 @@
 from syncopy.shared.errors import SPYValueError, SPYTypeError
 from syncopy.shared.tools import StructDict
 from syncopy.tests.misc import flush_local_cluster, generate_artificial_data, construct_spy_filename
-<<<<<<< HEAD
-=======
 from syncopy.tests import helpers
-from syncopy import __acme__
-if __acme__:
-    import dask.distributed as dd
->>>>>>> 185460c8
+
 
 # Construct decorators for skipping certain tests
 skip_legacy = pytest.mark.skipif(True, reason="code not used atm")
@@ -1387,12 +1382,8 @@
 
 
 if __name__ == '__main__':
-<<<<<<< HEAD
-    T1 = TestAnalogData()
-    T2 = TestCrossSpectralData()
-    T3 = TestTimeLockData()
-=======
+
     T1 = TestCrossSpectralData()
     T2 = TestTimeLockData()
     T3 = TestStatistics()
->>>>>>> 185460c8
+    T4 = TestCrossSpectralData()
