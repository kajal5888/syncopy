# -*- coding: utf-8 -*-
#
# Example script illustrating usage of SyNCoPy data objects
#
# Created: 2019-02-25 13:08:56
<<<<<<< HEAD
# Last modified by: Joscha Schmiedt [joscha.schmiedt@esi-frankfurt.de]
# Last modification time: <2019-03-07 12:36:57>

=======
# Last modified by: Stefan Fuertinger [stefan.fuertinger@esi-frankfurt.de]
# Last modification time: <2019-03-28 16:49:23>
>>>>>>> ae42c1c1

# Builtin/3rd party package imports
import numpy as np

# Add SynCoPy package to Python search path
import os
import sys
spy_path = os.path.abspath(".." + os.sep + "..")
if spy_path not in sys.path:
    sys.path.insert(0, spy_path)

<<<<<<< HEAD
# Import Spykewave
=======
# Import SynCoPy
>>>>>>> ae42c1c1
import syncopy as spy


def ex_datatype():
    """
    Docstring...
    """


def time2sample(t, dt=0.001):
    return np.asarray(t / dt, dtype=np.uint64)


def sample2time(s, dt=0.001):
    return s * dt


# This prevents Sphinx from executing the script
if __name__ == "__main__":

    # Set path to data directory
    # datadir = ".." + os.sep + ".." + os.sep + ".." + os.sep + ".." + os.sep + "Data"\
    #           + os.sep + "testdata" + os.sep
    datadir = os.path.join(os.sep, "mnt", "hpx", "it",
                           "dev", "SpykeWave", "testdata")
    basename = "MT_RFmapping_session-168a1"

    files = [basename + "_xWav.lfp",
             basename + "_xWav.mua",
             basename + "_Raws.lfp",
             basename + "_Raws.mua"]
    channelLabels = []
    channelLabels.extend(["ecogLfp_{:03d}".format(idx) for idx in range(256)])
    channelLabels.extend(["ecogMua_{:03d}".format(idx) for idx in range(256)])
    channelLabels.extend(["vprobeLfp_{:03d}".format(idx) for idx in range(24)])
    channelLabels.extend(["vprobeMua_{:03d}".format(idx) for idx in range(24)])

    data = spy.AnalogData(filename=[os.path.join(datadir, file) for file in files],
                          filetype="esi")

    # define trials from photodiode onsets
    pdFile = os.path.join(datadir, basename + ".dpd")
    pdData = np.memmap(pdFile,
                       dtype=np.uint64,
                       mode='r',
                       offset=128).reshape((2, -1))
    # photodiode was recorded with 1017.25... Hz
    pdDt = 24 / 24414.0625

    # Trials start 200 ms before stimulus onset
    prestimTime = 0.2
    tOnset = sample2time(pdData[0, pdData[1, :] == 1], dt=pdDt) - prestimTime
    tOffset = sample2time(pdData[0, pdData[1, :] == 0], dt=pdDt) + 0.2
    iOnset = time2sample(tOnset, dt=1 / data.samplerate)
    iOffset = time2sample(tOffset, dt=1 / data.samplerate)
    iZero = time2sample(prestimTime, dt=1 / data.samplerate)

    trl = np.stack((iOnset, iOffset, np.ones(iOnset.shape, dtype=np.uint64) * iZero), axis=1)

    trl = trl[trl[:, 1] - trl[:, 0] > 500, :].astype(int)
    data = spy.AnalogData(filename=[os.path.join(datadir, file) for file in files],
                          filetype="esi", trialdefinition=trl, channel=channelLabels)

    data.save(os.path.join(datadir, basename))<|MERGE_RESOLUTION|>--- conflicted
+++ resolved
@@ -3,14 +3,8 @@
 # Example script illustrating usage of SyNCoPy data objects
 #
 # Created: 2019-02-25 13:08:56
-<<<<<<< HEAD
-# Last modified by: Joscha Schmiedt [joscha.schmiedt@esi-frankfurt.de]
-# Last modification time: <2019-03-07 12:36:57>
-
-=======
 # Last modified by: Stefan Fuertinger [stefan.fuertinger@esi-frankfurt.de]
 # Last modification time: <2019-03-28 16:49:23>
->>>>>>> ae42c1c1
 
 # Builtin/3rd party package imports
 import numpy as np
@@ -22,11 +16,7 @@
 if spy_path not in sys.path:
     sys.path.insert(0, spy_path)
 
-<<<<<<< HEAD
-# Import Spykewave
-=======
 # Import SynCoPy
->>>>>>> ae42c1c1
 import syncopy as spy
 
 
