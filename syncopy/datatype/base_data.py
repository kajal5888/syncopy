# -*- coding: utf-8 -*-
# 
# SynCoPy BaseData abstract class + helper classes
# 
# Created: 2019-01-07 09:22:33
# Last modified by: Joscha Schmiedt [joscha.schmiedt@esi-frankfurt.de]
<<<<<<< HEAD
# Last modification time: <2019-09-04 10:19:39>
=======
# Last modification time: <2019-09-04 15:40:15>
>>>>>>> 46b92268

# Builtin/3rd party package imports
import getpass
import socket
import time
import sys
import os
import numbers
import inspect
from abc import ABC, abstractmethod
from collections.abc import Iterator
from copy import copy
from datetime import datetime
from hashlib import blake2b
from itertools import islice
import shutil
import numpy as np
from numpy.lib.format import open_memmap, read_magic
import h5py
import scipy as sp

# Local imports
import syncopy as spy
from syncopy.datatype.data_methods import definetrial
from syncopy.shared.parsers import scalar_parser, array_parser, io_parser, filename_parser
from syncopy.shared.errors import SPYTypeError, SPYValueError, SPYError
from syncopy import __version__, __storage__, __dask__, __sessionid__
if __dask__:
    import dask


__all__ = ["StructDict"]


class BaseData(ABC):

    # Class properties that are written to JSON/HDF upon save
    _infoFileProperties = ("dimord", "_version", "_log", "cfg",)
    _hdfFileProperties =  ("dimord", "_version", "_log",)

    # Checksum algorithm used
    _checksum_algorithm = spy.__checksum_algorithm__.__name__
    
    # Dummy allocations of class attributes that are actually initialized in subclasses
    _mode = None
    
    @property
    def cfg(self):
        """Dictionary of previous operations on data"""
        return self._cfg

    @cfg.setter
    def cfg(self, dct):
        if not isinstance(dct, dict):
            raise SPYTypeError(dct, varname="cfg", expected="dictionary-like object")
        self._cfg = self._set_cfg(self._cfg, dct)
        
    @property
    def container(self):
        if self.data is not None:
            return filename_parser(self.filename)["container"]
    
    @property
    def data(self):
        """array-like object representing data without trials"""

        if getattr(self._data, "id", None) is not None:
            if self._data.id.valid == 0:
                lgl = "open HDF5 container"
                act = "backing HDF5 container {} has been closed"
                raise SPYValueError(legal=lgl, actual=act.format(self.filename),
                                    varname="data")
        return self._data
    
    @data.setter
    def data(self, in_data):

        # Dimension count is either determined by length of dimord or 2 in case
        # of `EventData` or `SpikeData`
        if any(["DiscreteData" in str(base) for base in self.__class__.__mro__]):
            ndim = 2
        else:
            ndim = len(self.dimord)
                
        # If input is a string, try to load memmap/HDF5 dataset
        if isinstance(in_data, str):
            try:
                fpath, fname = io_parser(in_data, varname="filename", isfile=True, exists=True)
            except Exception as exc:
                raise exc
            in_data = os.path.join(fpath, fname)  # ensure `in_data` is absolute path

            md = self.mode
            if md == "w":
                md = "r+"

            is_npy = False
            is_hdf = False
            try:
                with open(in_data, "rb") as fd:
                    read_magic(fd)
                is_npy = True
            except ValueError as exc:
                err = "NumPy memorymap: " + str(exc)
            try:
                h5f = h5py.File(in_data, mode=md)
                is_hdf = True
            except OSError as exc:
                err = "HDF5: " + str(exc)
            if not is_npy and not is_hdf:
                raise SPYValueError("accessible HDF5 container or memory-mapped npy-file",
                                    actual=err, varname="data")
            
            if is_hdf:
                h5keys = list(h5f.keys())
                idx = [h5keys.count(dclass) for dclass in spy.datatype.__all__ \
                       if not (inspect.isfunction(getattr(spy.datatype, dclass)))]
                if len(h5keys) != 1 and sum(idx) != 1:
                    lgl = "HDF5 container holding one data-object"
                    act = "HDF5 container holding {} data-objects"
                    raise SPYValueError(legal=lgl, actual=act.format(str(len(h5keys))), varname="data")
                if len(h5keys) == 1:
                    self._data = h5f[h5keys[0]]
                else:
                    self._data = h5f[spy.datatype.__all__[idx.index(1)]]
            if is_npy:
                self._data = open_memmap(in_data, mode=md)
            self.filename = in_data

        # If input is already a memmap/HDF5 dataset, check its dimensions
        elif isinstance(in_data, (np.memmap, h5py.Dataset)):
            if isinstance(in_data, h5py.Dataset):
                if in_data.id.valid == 0:
                    lgl = "open HDF5 container"
                    act = "backing HDF5 container is closed"
                    raise SPYValueError(legal=lgl, actual=act, varname="data")
                md = in_data.file.mode
                fn = in_data.file.filename
            else:
                md = in_data.mode
                fn = in_data.filename
            if in_data.ndim != ndim:
                lgl = "{}-dimensional data".format(ndim)
                act = "{}-dimensional HDF5 dataset or memmap".format(in_data.ndim)
                raise SPYValueError(legal=lgl, varname="data", actual=act)
            self.mode = md
            self.filename = os.path.abspath(fn)
            self._data = in_data
            
        # If input is an array, either fill existing data property
        # or create backing container on disk
        elif isinstance(in_data, np.ndarray):
            try:
                array_parser(in_data, varname="data", dims=ndim)
            except Exception as exc:
                raise exc
            if isinstance(self._data, (np.memmap, h5py.Dataset)):
                if self.mode == "r":
                    lgl = "HDF5 dataset/memmap with write or copy-on-write access"
                    act = "read-only memmap"
                    raise SPYValueError(legal=lgl, varname="mode", actual=act)
                if self.data.shape != in_data.shape:
                    lgl = "HDF5 dataset/memmap with shape {}".format(str(self.data.shape))
                    act = "data with shape {}".format(str(in_data.shape))
                    raise SPYValueError(legal=lgl, varname="data", actual=act)
                if self.data.dtype != in_data.dtype:
                    print("SyNCoPy core - data: WARNING >> Input data-type mismatch << ")
                self._data[...] = in_data
            else:
                self.filename = self._gen_filename()
                dsetname = self.__class__.__name__
                with h5py.File(self.filename, "w") as h5f:
                    h5f.create_dataset(dsetname, data=in_data)
                md = self.mode
                if md == "w":
                    md = "r+"
                self._data = h5py.File(self.filename, md)[dsetname]

        # If input is a `VirtualData` object, make sure the object class makes sense
        elif isinstance(in_data, VirtualData):
            if self.__class__.__name__ != "AnalogData":
                lgl = "(filename of) memmap or NumPy array"
                act = "VirtualData (only valid for `AnalogData` objects)"
                raise SPYValueError(legal=lgl, varname="data", actual=act)
            self._data = in_data
            self._filename = [dat.filename for dat in in_data._data]
            self.mode = "r"

        # Whatever type the input is, it's not supported
        else:
            msg = "(filename of) memmap, NumPy array or VirtualData object"
            raise SPYTypeError(in_data, varname="data", expected=msg)

        # In case we're working with a `DiscreteData` object, fill up samples
        if any(["DiscreteData" in str(base) for base in self.__class__.__mro__]):
            self._sample = np.unique(self.data[:, self.dimord.index("sample")])

        # In case we're working with an `AnalogData` object, tentatively fill up channel labels
        if any(["ContinuousData" in str(base) for base in self.__class__.__mro__]):
            channel = ["channel" + str(i + 1) 
                       for i in range(self.data.shape[self.dimord.index("channel")])]
            self.channel = np.array(channel)

        # In case we're working with an `EventData` object, fill up eventid's
        if self.__class__.__name__ == "EventData":
            self._eventid = np.unique(self.data[:, self.dimord.index("eventid")])

    @property
    def dimord(self):
        """list(str): ordered list of data dimension labels"""
        return self._dimord
    
    @dimord.setter
    def dimord(self, dims):
        if hasattr(self, "_dimord"):
            print("Syncopy core - dimord: Cannot change `dimord` of object. " +\
                  "Functionality currently not supported")
        # Canonical way to perform initial allocation of dimensional properties 
        # (`self._channel = None`, `self._freq = None` etc.)            
        self._dimord = list(dims)
        for dim in [dlabel for dlabel in dims if dlabel != "time"]:
            setattr(self, "_" + dim, None)
            
    @property
    def filename(self):
        # implicit support for multiple backing filenames: convert list to str
        if isinstance(self._filename, list):
            outname = "".join(fname + ", " for fname in self._filename)[:-2]
        else:
            outname = self._filename
        return outname
    
    @filename.setter
    def filename(self, fname):
        if not isinstance(fname, str):
            raise SPYTypeError(fname, varname="fname", expected="str")
        self._filename = str(fname)

    @property
    def log(self):
        """str: log of previous operations on data"""
        print(self._log_header + self._log)

    @log.setter
    def log(self, msg):
        if not isinstance(msg, str):
            raise SPYTypeError(msg, varname="log", expected="str")
        prefix = "\n\n|=== {user:s}@{host:s}: {time:s} ===|\n\n\t{caller:s}"
        clr = sys._getframe().f_back.f_code.co_name
        if clr.startswith("_") and not clr.startswith("__"):
            clr = clr[1:]
        self._log += prefix.format(user=getpass.getuser(),
                                   host=socket.gethostname(),
                                   time=time.asctime(),
                                   caller=clr + ": " if clr != "<module>" else "")\
            + msg

    @property
    def mode(self):
        """str: write mode for data, 'r' for read-only, 'w' for writable

        FIXME: append/replace with HDF5?
        """
        return self._mode
    
    @property
    def tag(self):
        if self.data is not None:
            return filename_parser(self.filename)["tag"]

    @mode.setter
    def mode(self, md):

        # Ensure input makes sense and we actually have permission to change
        # the data access mode
        if not isinstance(md, str):
            raise SPYTypeError(md, varname="mode", expected="str")
        options = ["r", "r+", "w", "c"]
        if md not in options:
            lgl = "'" + "or '".join(opt + "' " for opt in options)
            raise SPYValueError(lgl, varname="mode", actual=md)
        if isinstance(self.data, VirtualData):
            print("syncopy core - mode: WARNING >> Cannot change read-only " +
                  "access mode of VirtualData datasets << ")
            return

        # If data is already attached to the object, change its access mode
        # as requested (if `md` is actually any different from `self.mode`)
        # NOTE: prevent accidental data loss by not allowing mode = "w" in h5py
        if self.data is not None:
            if md == self._mode:
                return
            if md == "w":
                md = "r+"
            self.data.flush()
            if isinstance(self.data, np.memmap):
                self._data = None
                self._data = open_memmap(self.filename, mode=md)
            else:
                dsetname = self.data.name
                self._data.file.close()
                self._data = h5py.File(self.filename, mode=md)[dsetname]

        self._mode = md

    @property
    def sampleinfo(self):
        """nTrials x 2 :class:`numpy.ndarray` of [start, end] sample indices"""
        if self._trialdefinition is not None: 
            return self._trialdefinition[:, :2]
        else:
            return None

    @sampleinfo.setter
    def sampleinfo(self, sinfo):
        raise SPYError("Cannot set sampleinfo. Use `BaseData._trialdefinition` instead.")

    @property
    def _t0(self):
        if not self._trialdefinition is None: 
            return self._trialdefinition[:, 2]
        else:
            return None

    @property
    def trials(self):
        """list-like array of trials"""
        return Indexer(map(self._get_trial, range(self.sampleinfo.shape[0])),
                       self.sampleinfo.shape[0]) if self.sampleinfo is not None else None
    @property
    def trialinfo(self):
        """nTrials x M :class:`numpy.ndarray` with numeric information about each trial

        Each trial can have M properties (condition, original trial no., ...) coded by 
        numbers. This property are the fourth and onward columsn of `BaseData._trialdefinition`.
        """
        if not self._trialdefinition is None:
            if self._trialdefinition.shape[1] > 3:
                return self._trialdefinition[:, 3:]
            else:
                # If trials are defined but no trialinfo return empty array with
                # nTrial rows, but 0 columns. This works well with np.hstack.
                return np.empty(shape=(len(self.trials), 0))
        else: 
            return None

    @trialinfo.setter
    def trialinfo(self, trl):
        raise SPYError("Cannot set trialinfo. Use `BaseData._trialdefinition` instead.")
        

    # Selector method
    @abstractmethod
    def selectdata(self, trials=None, deepcopy=False, **kwargs):
        """
        Docstring mostly pointing to ``selectdata``
        """
        pass

    # Helper function that grabs a single trial
    @abstractmethod
    def _get_trial(self, trialno):
        pass

    # Convenience function, wiping contents of backing device from memory
    def clear(self):
        """Clear loaded data from memory

        Calls `flush` method of HDF5 dataset or memory map. Memory maps are
        deleted and re-instantiated.        

        """
        if self.data is not None:
            self.data.flush()
            if isinstance(self.data, np.memmap):
                filename, mode = self.data.filename, self.data.mode
                self._data = None
                self._data = open_memmap(filename, mode=mode)
        return

    # Return a (deep) copy of the current class instance
    def copy(self, deep=False):
        """Create a copy of the data object in memory.

        Parameters
        ----------
            deep : bool
                If `True`, a copy of the underlying data file is created in the temporary Syncopy folder

        Returns
        -------
            BaseData
                in-memory copy of BaseData object

        See also
        --------
        save_spy

        """
        cpy = copy(self)
        if deep and isinstance(self.data, (np.memmap, h5py.Dataset)):
            self.data.flush()
            filename = self._gen_filename()
            shutil.copyfile(self.filename, filename)
            cpy.data = filename
        return cpy

    # Change trialdef of object
    def definetrial(self, trl=None, pre=None, post=None, start=None,
                    trigger=None, stop=None, clip_edges=False):
        """(Re-)define trials for data

        See also
        --------
        syncopy.definetrial

        """
        definetrial(self, trialdefinition=trl, pre=pre, post=post,
                    start=start, trigger=trigger, stop=stop,
                    clip_edges=clip_edges)


    # Wrapper that makes saving routine usable as class method
    def save(self, container=None, tag=None, filename=None, overwrite=False, memuse=100):
        r"""Save data object as new ``spy`` HDF container to disk (:func:`syncopy.save_data`)
        
        FIXME: update docu
        
        Parameters
        ----------                    
            container : str
                Path to Syncopy container folder (\*.spy) to be used for saving. If 
                omitted, a .spy extension will be added to the folder name.
            tag : str
                Tag to be appended to container basename
            filename :  str
                Explicit path to data file. This is only necessary if the data should
                not be part of a container folder. An extension (\*.<dataclass>) will
                be added if omitted. The `tag` argument is ignored.      
            overwrite : bool
                If `True` an existing HDF5 file and its accompanying JSON file is 
                overwritten (without prompt). 
            memuse : scalar 
                 Approximate in-memory cache size (in MB) for writing data to disk
                 (only relevant for :class:`VirtualData` or memory map data sources)

        Examples
        --------    
        >>> save_spy(obj, filename="session1")
        >>> # --> os.getcwd()/session1.<dataclass>
        >>> # --> os.getcwd()/session1.<dataclass>.info

        >>> save_spy(obj, filename="/tmp/session1")
        >>> # --> /tmp/session1.<dataclass>
        >>> # --> /tmp/session1.<dataclass>.info

        >>> save_spy(obj, container="container.spy")
        >>> # --> os.getcwd()/container.spy/container.<dataclass>
        >>> # --> os.getcwd()/container.spy/container.<dataclass>.info

        >>> save_spy(obj, container="/tmp/container.spy")
        >>> # --> /tmp/container.spy/container.<dataclass>
        >>> # --> /tmp/container.spy/container.<dataclass>.info

        >>> save_spy(obj, container="session1.spy", tag="someTag")
        >>> # --> os.getcwd()/container.spy/session1_someTag.<dataclass>
        >>> # --> os.getcwd()/container.spy/session1_someTag.<dataclass>.info

        """
        
        # Ensure `obj.save()` simply overwrites on-disk representation of object
        if container is None and tag is None and filename is None:
            if self.container is None:
                raise SPYError("Cannot create spy container in temporary " +\
                               "storage {} - please provide explicit path. ".format(__storage__))
            overwrite = True
            filename = self.filename
            
        # Support `obj.save(tag="newtag")`            
        if container is None and filename is None:
            if self.container is None:
                raise SPYError("Object is not associated to an existing spy container - " +\
                               "please save object first using an explicit path. ")
            container = filename_parser(self.filename)["folder"]
            
        spy.save(self, filename=filename, container=container, tag=tag, 
                 overwrite=overwrite, memuse=memuse)

    # Helper function generating pseudo-random temp file-names    
    def _gen_filename(self):
        fname_hsh = blake2b(digest_size=4, 
                            salt=os.urandom(blake2b.SALT_SIZE)).hexdigest()
        return os.path.join(__storage__,
                            "spy_{sess:s}_{hash:s}{ext:s}".format(
                                sess=__sessionid__, hash=fname_hsh,
                                ext=self._classname_to_extension()))

    def _classname_to_extension(self):
        return "." + self.__class__.__name__.split('Data')[0].lower()

    # Helper function that digs into cfg dictionaries
    def _set_cfg(self, cfg, dct):
        dct = StructDict(dct)
        if not cfg:
            cfg = dct
        else:
            if "cfg" in cfg.keys():
                self._set_cfg(cfg["cfg"], dct)
            else:
                cfg["cfg"] = dct
                return cfg
        return cfg

    # Legacy support
    def __repr__(self):
        return self.__str__()

    # Make class contents readable from the command line
    def __str__(self):

        # Get list of print-worthy attributes
        ppattrs = [attr for attr in self.__dir__()
                   if not (attr.startswith("_") or attr in ["log", "t0"])]
        ppattrs = [attr for attr in ppattrs
                   if not (inspect.ismethod(getattr(self, attr))
                           or isinstance(getattr(self, attr), Iterator))]
        if hasattr(self, "hdr"):
            if getattr(self, "hdr") is None:
                ppattrs.pop(ppattrs.index("hdr"))
        ppattrs.sort()

        # Construct string for pretty-printing class attributes
        if self.__class__.__name__ == "SpikeData":
            dinfo = " 'spike' x "
            dsep = "'-'"
        elif self.__class__.__name__ == "EventData":
            dinfo = " 'event' x "
            dsep = "'-'"
        else:
            dinfo = ""
            dsep = "' x '"
        hdstr = "SyNCoPy{diminfo:s}{clname:s} object with fields\n\n"
        ppstr = hdstr.format(diminfo=dinfo + " '"  + \
                             dsep.join(dim for dim in self.dimord) + "' ",
                             clname=self.__class__.__name__)
        maxKeyLength = max([len(k) for k in ppattrs])
        for attr in ppattrs:
            value = getattr(self, attr)
            if hasattr(value, 'shape') and attr == "data" and self.sampleinfo is not None:
                tlen = np.unique([sinfo[1] - sinfo[0] for sinfo in self.sampleinfo])
                if tlen.size == 1:
                    trlstr = "of length {} ".format(str(tlen[0]))
                else:
                    trlstr = ""
                dsize = np.prod(self.data.shape)*self.data.dtype.itemsize/1024**2
                dunit = "MB"
                if dsize > 1000:
                    dsize /= 1024
                    dunit = "GB"
                valueString = "{} trials {}defined on ".format(str(len(self.trials)), trlstr)
                valueString += "[" + " x ".join([str(numel) for numel in value.shape]) \
                              + "] {dt:s} {tp:s} " +\
                              "of size {sz:3.2f} {szu:s}"
                valueString = valueString.format(dt=self.data.dtype.name,
                                                 tp=self.data.__class__.__name__,
                                                 sz=dsize,
                                                 szu=dunit)
            elif hasattr(value, 'shape'):
                valueString = "[" + " x ".join([str(numel) for numel in value.shape]) \
                              + "] element " + str(type(value))
            elif isinstance(value, list):
                valueString = "{0} element list".format(len(value))
            elif isinstance(value, dict):
                msg = "dictionary with {nk:s}keys{ks:s}"
                keylist = value.keys()
                showkeys = len(keylist) < 7
                valueString = msg.format(nk=str(len(keylist)) + " " if not showkeys else "",
                                         ks=" '" + "', '".join(key for key in keylist) + "'" if showkeys else "")
            else:
                valueString = str(value)
            printString = "{0:>" + str(maxKeyLength + 5) + "} : {1:}\n"
            ppstr += printString.format(attr, valueString)
        ppstr += "\nUse `.log` to see object history"
        return ppstr

    # Destructor
    def __del__(self):
        if self.filename is not None:
            if isinstance(self._data, h5py.Dataset):
                try:
                    self._data.file.close()
                except IOError:
                    pass
                except ValueError:
                    pass
                except Exception as exc:
                    raise exc
            else:
                del self._data
            if __storage__ in self.filename and os.path.exists(self.filename):
                os.unlink(self.filename)
                shutil.rmtree(os.path.splitext(self.filename)[0],
                              ignore_errors=True)

    # Class "constructor"
    def __init__(self, data=None, filename=None, dimord=None, mode="r+", **kwargs):
        """
        Docstring

        filename + data = create memmap @filename
        filename no data = read from file or memmap
        just data = try to attach data (error checking done by data.setter)
        """

        # First things first: initialize (dummy) default values
        self._cfg = {}
        self._data = None
        self.mode = mode                        
        self._filename = None
        self._trialdefinition = None
        
        # Set up dimensional architecture (`self._channel = None`, `self._freq = None` etc.)
        self.dimord = dimord

        # Depending on contents of `filename` and `data` class instantiation invokes I/O routines
        if filename is not None:

            # Case 1: filename + data = memmap @filename
            if data is not None:
                read_fl = False
                self.data = filename
                self.data = data

            # Case 2: filename w/o data = read from file/container
            else:
                read_fl = False
                try:
                    fileinfo = filename_parser(filename)
                    if fileinfo["filename"] is not None:
                        read_fl = True
                except SPYValueError:
                    pass
                except Exception as exc:
                    raise exc
                if not read_fl:
                    self.data = filename
                    
        else:

            # Case 3: just data = if str, it HAS to be the name of a spy-file
            if data is not None:
                if isinstance(data, str):
                    try:
                        fileinfo = filename_parser(data)
                    except Exception as exc:
                        raise exc
                    if fileinfo["filename"] is None:
                        lgl = "explicit file-name to initialize object"
                        raise SPYValueError(legal=lgl, actual=data)
                    read_fl = True
                    filename = data
                else:
                    read_fl = False
                    self.data = data

            # Case 4: nothing here: create empty object
            else:
                read_fl = False
                self._filename = self._gen_filename()
        
        # Warn on effectless assignments
        if read_fl:
            msg = "Syncopy core - __init__: WARNING >> Cannot assign `{}` to object " +\
                  "loaded from spy container << "                
            for key, value in kwargs.items():
                if value is not None:
                    print(msg.format(key))
            
        # Prepare log + header and write first entry
        lhd = "\n\t\t>>> SyNCopy v. {ver:s} <<< \n\n" +\
              "Created: {timestamp:s} \n\n" +\
              "System Profile: \n" +\
              "{sysver:s} \n" +\
              "NumPy: {npver:s}\n" +\
              "SciPy: {spver:s}\n" +\
              "Dask:  {daver:s}\n\n" +\
              "--- LOG ---"
        self._log_header = lhd.format(ver=__version__,
                                      timestamp=time.asctime(),
                                      sysver=sys.version,
                                      npver=np.__version__,
                                      spver=sp.__version__,
                                      daver=dask.__version__ if __dask__ else "--")
        self._log = ""
        self.log = "created {clname:s} object".format(clname=self.__class__.__name__)

        # Write version
        self._version = __version__

        # Finally call spy loader if filename was provided
        if read_fl:
            spy.load(filename=filename, out=self)

        # Make instantiation persistent in all subclasses
        super().__init__()

        
class VirtualData():
    """Class for handling 2D-data spread across multiple files

    Arrays from individual files (chunks) are concatenated along 
    the 2nd dimension (dim=1).

    """

    # Pre-allocate slots here - this class is *not* meant to be expanded
    # and/or monkey-patched at runtime
    __slots__ = ["_M", "_N", "_shape", "_size", "_ncols", "_data", "_cols", "_dtype"]

    @property
    def dtype(self):
        return self._dtype

    @property
    def M(self):
        return self._M

    @property
    def N(self):
        return self._N

    @property
    def shape(self):
        return self._shape

    @property
    def size(self):
        return self._size

    # Class instantiation
    def __init__(self, chunk_list):
        """
        Docstring coming soon...

        Do not confuse chunks with trials: chunks refer to actual raw binary
        data-files on disk, thus, row- *and* col-numbers MUST match!
        """

        # First, make sure our one mandatory input argument does not contain
        # any unpleasant surprises
        if not isinstance(chunk_list, (list, np.memmap)):
            raise SPYTypeError(chunk_list, varname="chunk_list", expected="array_like")

        # Do not use ``array_parser`` to validate chunks to not force-load memmaps
        try:
            shapes = [chunk.shape for chunk in chunk_list]
        except:
            raise SPYTypeError(chunk_list[0], varname="chunk in chunk_list",
                               expected="2d-array-like")
        if np.any([len(shape) != 2 for shape in shapes]):
            raise SPYValueError(legal="2d-array", varname="chunk in chunk_list")

        # Get row number per input chunk and raise error in case col.-no. does not match up
        shapes = [chunk.shape for chunk in chunk_list]
        if not np.array_equal([shape[0] for shape in shapes], [shapes[0][0]] * len(shapes)):
            raise SPYValueError(legal="identical number of samples per chunk",
                                varname="chunk_list")
        ncols = [shape[1] for shape in shapes]
        cumlen = np.cumsum(ncols)

        # Get hierarchically "highest" dtype of data present in `chunk_list`
        dtypes = []
        for chunk in chunk_list:
            dtypes.append(chunk.dtype)
        cdtype = np.max(dtypes)

        # Create list of "global" row numbers and assign "global" dimensional info
        self._ncols = ncols
        self._cols = [range(start, stop) for (start, stop) in zip(cumlen - ncols, cumlen)]
        self._M = chunk_list[0].shape[0]
        self._N = cumlen[-1]
        self._shape = (self._M, self._N)
        self._size = self._M * self._N
        self._dtype = cdtype
        self._data = chunk_list

    # Compatibility
    def __len__(self):
        return self._size

    # The only part of this class that actually does something
    def __getitem__(self, idx):

        # Extract queried row/col from input tuple `idx`
        qrow, qcol = idx

        # Convert input to slice (if it isn't already) or assign explicit start/stop values
        if isinstance(qrow, numbers.Number):
            try:
                scalar_parser(qrow, varname="row", ntype="int_like", lims=[0, self._M])
            except Exception as exc:
                raise exc
            row = slice(int(qrow), int(qrow + 1))
        elif isinstance(qrow, slice):
            start, stop = qrow.start, qrow.stop
            if qrow.start is None:
                start = 0
            if qrow.stop is None:
                stop = self._M
            row = slice(start, stop)
        else:
            raise SPYTypeError(qrow, varname="row", expected="int_like or slice")

        # Convert input to slice (if it isn't already) or assign explicit start/stop values
        if isinstance(qcol, numbers.Number):
            try:
                scalar_parser(qcol, varname="col", ntype="int_like", lims=[0, self._N])
            except Exception as exc:
                raise exc
            col = slice(int(qcol), int(qcol + 1))
        elif isinstance(qcol, slice):
            start, stop = qcol.start, qcol.stop
            if qcol.start is None:
                start = 0
            if qcol.stop is None:
                stop = self._N
            col = slice(start, stop)
        else:
            raise SPYTypeError(qcol, varname="col", expected="int_like or slice")

        # Make sure queried row/col are inside dimensional limits
        err = "value between {lb:s} and {ub:s}"
        if not(0 <= row.start < self._M) or not(0 < row.stop <= self._M):
            raise SPYValueError(err.format(lb="0", ub=str(self._M)),
                                varname="row", actual=str(row))
        if not(0 <= col.start < self._N) or not(0 < col.stop <= self._N):
            raise SPYValueError(err.format(lb="0", ub=str(self._N)),
                                varname="col", actual=str(col))

        # The interesting part: find out wich chunk(s) `col` is pointing at
        i1 = np.where([col.start in chunk for chunk in self._cols])[0].item()
        i2 = np.where([(col.stop - 1) in chunk for chunk in self._cols])[0].item()

        # If start and stop are not within the same chunk, data is loaded into memory
        if i1 != i2:
            data = []
            data.append(self._data[i1][row, col.start - self._cols[i1].start:])
            for i in range(i1 + 1, i2):
                data.append(self._data[i][row, :])
            data.append(self._data[i2][row, :col.stop - self._cols[i2].start])
            return np.hstack(data)

        # If start and stop are in the same chunk, return a view of the underlying memmap
        else:

            # Convert "global" row index to local chunk-based row-number (by subtracting offset)
            col = slice(col.start - self._cols[i1].start, col.stop - self._cols[i1].start)
            return self._data[i1][:, col][row, :]

    # Legacy support
    def __repr__(self):
        return self.__str__()

    # Make class contents comprehensible when viewed from the command line
    def __str__(self):
        ppstr = "{shape:s} element {name:s} object mapping {numfiles:s} file(s)"
        return ppstr.format(shape="[" + " x ".join([str(numel) for numel in self.shape]) + "]",
                            name=self.__class__.__name__,
                            numfiles=str(len(self._ncols)))

    # Free memory by force-closing resident memory maps
    def clear(self):
        """Clear read data from memory

        Reinstantiates memory maps of all open files.

        """
        shapes = []
        dtypes = []
        fnames = []
        offset = []
        for mmp in self._data:
            shapes.append(mmp.shape)
            dtypes.append(mmp.dtype)
            fnames.append(mmp.filename)
            offset.append(mmp.offset)
        self._data = []
        for k in range(len(fnames)):
            self._data.append(np.memmap(fnames[k], offset=offset[k],
                                        mode="r", dtype=dtypes[k],
                                        shape=shapes[k]))
        return

    # Ensure compatibility b/w `VirtualData`, HDF5 datasets and memmaps
    def flush(self):
        self.clear()


class Indexer():

    __slots__ = ["_iterobj", "_iterlen"]

    def __init__(self, iterobj, iterlen):
        """
        Make an iterable object subscriptable using itertools magic
        """
        self._iterobj = iterobj
        self._iterlen = iterlen

    def __iter__(self):
        return self._iterobj

    def __getitem__(self, idx):
        if isinstance(idx, numbers.Number):
            try:
                scalar_parser(idx, varname="idx", ntype="int_like",
                              lims=[0, self._iterlen - 1])
            except Exception as exc:
                raise exc
            return next(islice(self._iterobj, idx, idx + 1))
        elif isinstance(idx, slice):
            start, stop = idx.start, idx.stop
            if idx.start is None:
                start = 0
            if idx.stop is None:
                stop = self._iterlen
            index = slice(start, stop, idx.step)
            if not(0 <= index.start < self._iterlen) or not (0 < index.stop <= self._iterlen):
                err = "value between {lb:s} and {ub:s}"
                raise SPYValueError(err.format(lb="0", ub=str(self._iterlen)),
                                    varname="idx", actual=str(index))
            return np.hstack(islice(self._iterobj, index.start, index.stop, index.step))
        elif isinstance(idx, (list, np.ndarray)):
            try:
                array_parser(idx, varname="idx", ntype="int_like", hasnan=False,
                             hasinf=False, lims=[0, self._iterlen], dims=1)
            except Exception as exc:
                raise exc
            return np.hstack([next(islice(self._iterobj, int(ix), int(ix + 1))) for ix in idx])
        else:
            raise SPYTypeError(idx, varname="idx", expected="int_like or slice")

    def __len__(self):
        return self._iterlen

    def __repr__(self):
        return self.__str__()

    def __str__(self):
        return "{} element iterable".format(self._iterlen)

    
class SessionLogger():

    __slots__ = ["sessionfile", "_rm"]

    def __init__(self):
        sess_log = "{user:s}@{host:s}: <{time:s}> started session {sess:s}"
        self.sessionfile = os.path.join(__storage__,
                                        "session_{}_log.id".format(__sessionid__))
        with open(self.sessionfile, "w") as fid:
            fid.write(sess_log.format(user=getpass.getuser(),
                                      host=socket.gethostname(),
                                      time=datetime.now().strftime('%Y-%m-%d %H:%M:%S'),
                                      sess=__sessionid__))
        self._rm = os.unlink # workaround to prevent Python from garbage-collectiing ``os.unlink``

    def __repr__(self):
        return self.__str__()

    def __str__(self):
        return "Session {}".format(__sessionid__)

    def __del__(self):
        self._rm(self.sessionfile)


class StructDict(dict):
    """Child-class of dict for emulating MATLAB structs

    Examples
    --------
    cfg = StructDict()
    cfg.a = [0, 25]

    """
    
    def __init__(self, *args, **kwargs):
        """
        Create a child-class of dict whose attributes are its keys
        (thus ensuring that attributes and items are always in sync)
        """
        super().__init__(*args, **kwargs)
        self.__dict__ = self        


class FauxTrial():
    """
    Stand-in mockup for NumPy arrays representing trial data
    
    Parameters
    ----------
    shape : tuple
        Shape of source trial array 
    idx : tuple
        Tuple of slices for extracting trial-data from source object's `data`
        dataset. The provided tuple **has** to be a proper indexing sequence, 
        i.e., if `idx` refers to the `k`-th trial in `obj`, then ``obj.data[idx]``
        must slice `data` correctly so that ``obj.data[idx] == obj.trials[k]``
    dtype : :class:`numpy.dtype`
        Datatype of source trial array
        
    Returns
    -------
    faux_trl : FauxTrial object
        An instance of `FauxTrial` that essentially parrots :class:`numpy.ndarray`
        objects and can, thus, be used to feed "fake" trials into a 
        :meth:`syncopy.shared.computational_routine.ComputationalRoutine.computeFunction`
        to get the `noCompute` runs out of the way w/o actually loading trials 
        into memory. 
        
    See also
    --------
    syncopy.continuous_data.ContinuousData._preview_trial : makes use of this class
    """
    
    def __init__(self, shape, idx, dtype):
        self.shape = tuple(shape)
        self.idx = tuple(idx)
        self.dtype = dtype
        
    def __str__(self):
        msg = "Trial placeholder of shape {} and datatype {}"
        return msg.format(str(self.shape), str(self.dtype))

    def __repr__(self):
        return self.__str__()

    def squeeze(self):
        """
        Remove 1's from shape and return a new `FauxTrial` instance 
        (parroting the NumPy original :func:`numpy.squeeze`)
        """
        shp = list(self.shape)
        while 1 in shp:
            shp.remove(1)
        return FauxTrial(shp, self.idx, self.dtype)

    @property
    def T(self):
        """
        Return a new `FauxTrial` instance with reversed dimensions
        (parroting the NumPy original :func:`numpy.transpose`)
        """
        return FauxTrial(self.shape[::-1], self.idx[::-1], self.dtype)<|MERGE_RESOLUTION|>--- conflicted
+++ resolved
@@ -4,11 +4,7 @@
 # 
 # Created: 2019-01-07 09:22:33
 # Last modified by: Joscha Schmiedt [joscha.schmiedt@esi-frankfurt.de]
-<<<<<<< HEAD
-# Last modification time: <2019-09-04 10:19:39>
-=======
 # Last modification time: <2019-09-04 15:40:15>
->>>>>>> 46b92268
 
 # Builtin/3rd party package imports
 import getpass
